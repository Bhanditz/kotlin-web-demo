<?xml version="1.0" encoding="UTF-8"?>
<project version="4">
<<<<<<< HEAD
  <component name="ArtifactsWorkspaceSettings">
    <artifacts-to-build>
      <artifact name="WebViewApplet:jar" />
    </artifacts-to-build>
  </component>
  <component name="ChangeListManager">
    <list default="true" id="45c0e56c-dbc0-48d1-8bb0-43688b820465" name="Default" comment="">
      <change type="NEW" beforePath="" afterPath="$PROJECT_DIR$/.idea/inspectionProfiles/Project_Default.xml" />
      <change type="NEW" beforePath="" afterPath="$PROJECT_DIR$/.idea/inspectionProfiles/profiles_settings.xml" />
      <change type="MODIFICATION" beforePath="$PROJECT_DIR$/.idea/workspace.xml" afterPath="$PROJECT_DIR$/.idea/workspace.xml" />
      <change type="MODIFICATION" beforePath="$PROJECT_DIR$/TestModule/src/ResponseTest.java" afterPath="$PROJECT_DIR$/TestModule/src/ResponseTest.java" />
      <change type="MODIFICATION" beforePath="$PROJECT_DIR$/WebViewApplet/src/web/view/ukhorskaya/ErrorWriterInApplet.java" afterPath="$PROJECT_DIR$/WebViewApplet/src/web/view/ukhorskaya/ErrorWriterInApplet.java" />
      <change type="MODIFICATION" beforePath="$PROJECT_DIR$/WebViewApplet/src/web/view/ukhorskaya/MainApplet.java" afterPath="$PROJECT_DIR$/WebViewApplet/src/web/view/ukhorskaya/MainApplet.java" />
      <change type="MODIFICATION" beforePath="$PROJECT_DIR$/WebViewServer/resources/codemirror/lib/complete.js" afterPath="$PROJECT_DIR$/WebViewServer/resources/codemirror/lib/complete.js" />
      <change type="MODIFICATION" beforePath="$PROJECT_DIR$/WebViewServer/resources/components/common.js" afterPath="$PROJECT_DIR$/WebViewServer/resources/components/common.js" />
      <change type="MODIFICATION" beforePath="$PROJECT_DIR$/WebViewServer/src/web/view/ukhorskaya/responseHelpers/CompileAndRunExecutor.java" afterPath="$PROJECT_DIR$/WebViewServer/src/web/view/ukhorskaya/responseHelpers/CompileAndRunExecutor.java" />
      <change type="MODIFICATION" beforePath="$PROJECT_DIR$/WebViewServer/src/web/view/ukhorskaya/sessions/HttpSession.java" afterPath="$PROJECT_DIR$/WebViewServer/src/web/view/ukhorskaya/sessions/HttpSession.java" />
      <change type="MODIFICATION" beforePath="$PROJECT_DIR$/config.properties" afterPath="$PROJECT_DIR$/config.properties" />
      <change type="MODIFICATION" beforePath="$PROJECT_DIR$/src/web/view/ukhorskaya/errorsDescriptors/ErrorAnalyzer.java" afterPath="$PROJECT_DIR$/src/web/view/ukhorskaya/errorsDescriptors/ErrorAnalyzer.java" />
      <change type="MODIFICATION" beforePath="$PROJECT_DIR$/src/web/view/ukhorskaya/responseHelpers/JsonResponseForCompletion.java" afterPath="$PROJECT_DIR$/src/web/view/ukhorskaya/responseHelpers/JsonResponseForCompletion.java" />
      <change type="MODIFICATION" beforePath="$PROJECT_DIR$/src/web/view/ukhorskaya/server/ServerSettings.java" afterPath="$PROJECT_DIR$/src/web/view/ukhorskaya/server/ServerSettings.java" />
    </list>
    <ignored path="WebView.iws" />
    <ignored path=".idea/workspace.xml" />
    <ignored path=".idea/dictionaries/Natalia_Ukhorskaya.xml" />
    <ignored path="helpAndExamples.zip" />
    <ignored path="logs/" />
    <ignored path="../j2k/testData/ast/newClassExpression/expression/classWithoutBody2.kt" />
    <ignored path="WebViewApplet/module_webviewapplet.xml" />
    <ignored path="WebViewServer/src/META-INF/MANIFEST.MF" />
    <ignored path="WebViewServer/module_webviewserver.xml" />
    <ignored path="TestModule/module_testmodule.xml" />
    <ignored path="../j2k/testData/ast/newClassExpression/expression/classWithoutBody2.jav" />
    <ignored path="test.kt" />
    <ignored path="WebViewServer/resources/WebViewApplet.jar" />
    <option name="TRACKING_ENABLED" value="true" />
    <option name="SHOW_DIALOG" value="false" />
    <option name="HIGHLIGHT_CONFLICTS" value="true" />
    <option name="HIGHLIGHT_NON_ACTIVE_CHANGELIST" value="false" />
    <option name="LAST_RESOLUTION" value="IGNORE" />
  </component>
  <component name="ChangesViewManager" flattened_view="true" show_ignored="false" />
  <component name="Commander">
    <leftPanel />
    <rightPanel />
    <splitter proportion="0.5" />
  </component>
  <component name="CoverageDataManager">
    <SUITE FILE_PATH="coverage/WebView$Main.ic" NAME="Main Coverage Results" MODIFIED="1322729375760" SOURCE_PROVIDER="com.intellij.coverage.DefaultCoverageFileProvider" RUNNER="idea" COVERAGE_BY_TEST_ENABLED="true" COVERAGE_TRACING_ENABLED="true" />
  </component>
  <component name="CreatePatchCommitExecutor">
    <option name="PATCH_PATH" value="" />
  </component>
  <component name="DaemonCodeAnalyzer">
    <disable_hints />
  </component>
  <component name="DebuggerManager">
    <field_breakpoints>
      <breakpoint url="jar://$PROJECT_DIR$/../../../kotlinLibrary/lib/intellij-core.jar!/com/intellij/psi/SingleRootFileViewProvider.class" line="15" class="com.intellij.psi.SingleRootFileViewProvider" package="" field_name="myBaseLanguage">
        <option name="WATCH_MODIFICATION" value="true" />
        <option name="WATCH_ACCESS" value="false" />
        <option name="ENABLED" value="false" />
        <option name="LOG_ENABLED" value="false" />
        <option name="LOG_EXPRESSION_ENABLED" value="false" />
        <option name="SUSPEND_POLICY" value="SuspendAll" />
        <option name="COUNT_FILTER_ENABLED" value="false" />
        <option name="COUNT_FILTER" value="0" />
        <option name="CONDITION_ENABLED" value="false" />
        <option name="CLASS_FILTERS_ENABLED" value="false" />
        <option name="INSTANCE_FILTERS_ENABLED" value="false" />
        <option name="CONDITION" value="&#13;&#13;JAVA" />
        <option name="LOG_MESSAGE" value="&#13;&#13;JAVA" />
      </breakpoint>
    </field_breakpoints>
    <line_breakpoints>
      <breakpoint url="file://$PROJECT_DIR$/WebViewApplet/src/web/view/ukhorskaya/ErrorWriterInApplet.java" line="43" class="web.view.ukhorskaya.ErrorWriterInApplet" package="web.view.ukhorskaya">
        <option name="ENABLED" value="true" />
        <option name="LOG_ENABLED" value="false" />
        <option name="LOG_EXPRESSION_ENABLED" value="false" />
        <option name="SUSPEND_POLICY" value="SuspendAll" />
        <option name="COUNT_FILTER_ENABLED" value="false" />
        <option name="COUNT_FILTER" value="0" />
        <option name="CONDITION_ENABLED" value="false" />
        <option name="CLASS_FILTERS_ENABLED" value="false" />
        <option name="INSTANCE_FILTERS_ENABLED" value="false" />
        <option name="CONDITION" value="" />
        <option name="LOG_MESSAGE" value="" />
      </breakpoint>
      <breakpoint url="file://$PROJECT_DIR$/src/web/view/ukhorskaya/responseHelpers/JsonResponseForCompletion.java" line="128" class="web.view.ukhorskaya.responseHelpers.JsonResponseForCompletion" package="web.view.ukhorskaya.responseHelpers">
        <option name="ENABLED" value="true" />
        <option name="LOG_ENABLED" value="false" />
        <option name="LOG_EXPRESSION_ENABLED" value="false" />
        <option name="SUSPEND_POLICY" value="SuspendAll" />
        <option name="COUNT_FILTER_ENABLED" value="false" />
        <option name="COUNT_FILTER" value="0" />
        <option name="CONDITION_ENABLED" value="false" />
        <option name="CLASS_FILTERS_ENABLED" value="false" />
        <option name="INSTANCE_FILTERS_ENABLED" value="false" />
        <option name="CONDITION" value="" />
        <option name="LOG_MESSAGE" value="" />
      </breakpoint>
    </line_breakpoints>
    <breakpoint_any>
      <breakpoint>
        <option name="NOTIFY_CAUGHT" value="true" />
        <option name="NOTIFY_UNCAUGHT" value="true" />
        <option name="ENABLED" value="false" />
        <option name="LOG_ENABLED" value="false" />
        <option name="LOG_EXPRESSION_ENABLED" value="false" />
        <option name="SUSPEND_POLICY" value="SuspendAll" />
        <option name="COUNT_FILTER_ENABLED" value="false" />
        <option name="COUNT_FILTER" value="0" />
        <option name="CONDITION_ENABLED" value="false" />
        <option name="CLASS_FILTERS_ENABLED" value="false" />
        <option name="INSTANCE_FILTERS_ENABLED" value="false" />
        <option name="CONDITION" value="&#13;&#13;JAVA" />
        <option name="LOG_MESSAGE" value="&#13;&#13;JAVA" />
      </breakpoint>
      <breakpoint>
        <option name="NOTIFY_CAUGHT" value="true" />
        <option name="NOTIFY_UNCAUGHT" value="true" />
        <option name="ENABLED" value="false" />
        <option name="LOG_ENABLED" value="false" />
        <option name="LOG_EXPRESSION_ENABLED" value="false" />
        <option name="SUSPEND_POLICY" value="SuspendAll" />
        <option name="COUNT_FILTER_ENABLED" value="false" />
        <option name="COUNT_FILTER" value="0" />
        <option name="CONDITION_ENABLED" value="false" />
        <option name="CLASS_FILTERS_ENABLED" value="false" />
        <option name="INSTANCE_FILTERS_ENABLED" value="false" />
        <option name="CONDITION" value="&#13;&#13;JAVA" />
        <option name="LOG_MESSAGE" value="&#13;&#13;JAVA" />
      </breakpoint>
    </breakpoint_any>
    <breakpoint_rules />
    <ui_properties>
      <property name="line_breakpoints_groupByMethods" value="false" />
      <property name="line_breakpoints_viewId" value="TABLE" />
      <property name="exception_breakpoints_flattenPackages" value="true" />
      <property name="method_breakpoints_flattenPackages" value="true" />
      <property name="field_breakpoints_flattenPackages" value="true" />
      <property name="exception_breakpoints_groupByMethods" value="false" />
      <property name="line_breakpoints_groupByClasses" value="true" />
      <property name="method_breakpoints_viewId" value="TABLE" />
      <property name="field_breakpoints_groupByMethods" value="false" />
      <property name="line_breakpoints_flattenPackages" value="true" />
      <property name="field_breakpoints_groupByClasses" value="true" />
      <property name="method_breakpoints_groupByClasses" value="true" />
      <property name="exception_breakpoints_viewId" value="TABLE" />
      <property name="exception_breakpoints_groupByClasses" value="true" />
      <property name="field_breakpoints_viewId" value="TABLE" />
      <property name="method_breakpoints_groupByMethods" value="false" />
    </ui_properties>
  </component>
  <component name="FavoritesManager">
    <favorites_list name="WebView" />
  </component>
  <component name="FileEditorManager">
    <leaf>
      <file leaf-file-name="JsonResponseForCompletion.java" pinned="false" current="false" current-in-tab="false">
        <entry file="file://$PROJECT_DIR$/src/web/view/ukhorskaya/responseHelpers/JsonResponseForCompletion.java">
          <provider selected="true" editor-type-id="text-editor">
            <state line="98" column="0" selection-start="4258" selection-end="4258" vertical-scroll-proportion="0.0">
              <folding>
                <element signature="imports" expanded="true" />
                <element signature="e#2507#2516#0" expanded="true" />
                <element signature="e#4475#4491#0" expanded="true" />
              </folding>
            </state>
          </provider>
        </entry>
      </file>
      <file leaf-file-name="ErrorWriter.java" pinned="false" current="false" current-in-tab="false">
        <entry file="file://$PROJECT_DIR$/src/web/view/ukhorskaya/ErrorWriter.java">
          <provider selected="true" editor-type-id="text-editor">
            <state line="15" column="30" selection-start="267" selection-end="267" vertical-scroll-proportion="0.0">
              <folding />
            </state>
          </provider>
        </entry>
      </file>
      <file leaf-file-name="ResponseTest.java" pinned="false" current="false" current-in-tab="false">
        <entry file="file://$PROJECT_DIR$/TestModule/src/ResponseTest.java">
          <provider selected="true" editor-type-id="text-editor">
            <state line="44" column="46" selection-start="1504" selection-end="1504" vertical-scroll-proportion="0.0">
              <folding />
            </state>
          </provider>
        </entry>
      </file>
      <file leaf-file-name="HttpSession.java" pinned="false" current="false" current-in-tab="false">
        <entry file="file://$PROJECT_DIR$/WebViewServer/src/web/view/ukhorskaya/sessions/HttpSession.java">
          <provider selected="true" editor-type-id="text-editor">
            <state line="189" column="0" selection-start="8088" selection-end="8088" vertical-scroll-proportion="0.0">
              <folding />
            </state>
          </provider>
        </entry>
      </file>
      <file leaf-file-name="ServerHandler.java" pinned="false" current="false" current-in-tab="false">
        <entry file="file://$PROJECT_DIR$/WebViewServer/src/web/view/ukhorskaya/handlers/ServerHandler.java">
          <provider selected="true" editor-type-id="text-editor">
            <state line="67" column="0" selection-start="3096" selection-end="3096" vertical-scroll-proportion="0.0">
              <folding />
            </state>
          </provider>
        </entry>
      </file>
      <file leaf-file-name="JsonResponseForHighlighting.java" pinned="false" current="false" current-in-tab="false">
        <entry file="file://$PROJECT_DIR$/src/web/view/ukhorskaya/responseHelpers/JsonResponseForHighlighting.java">
          <provider selected="true" editor-type-id="text-editor">
            <state line="34" column="0" selection-start="956" selection-end="956" vertical-scroll-proportion="0.0">
              <folding />
            </state>
          </provider>
        </entry>
      </file>
      <file leaf-file-name="common.js" pinned="false" current="false" current-in-tab="false">
        <entry file="file://$PROJECT_DIR$/WebViewServer/resources/components/common.js">
          <provider selected="true" editor-type-id="text-editor">
            <state line="54" column="1" selection-start="1388" selection-end="1388" vertical-scroll-proportion="0.0">
              <folding>
                <element signature="n#!!doc" expanded="true" />
              </folding>
            </state>
          </provider>
        </entry>
      </file>
      <file leaf-file-name="complete.js" pinned="false" current="false" current-in-tab="false">
        <entry file="file://$PROJECT_DIR$/WebViewServer/resources/codemirror/lib/complete.js">
          <provider selected="true" editor-type-id="text-editor">
            <state line="451" column="80" selection-start="17866" selection-end="17866" vertical-scroll-proportion="0.0">
              <folding />
            </state>
          </provider>
        </entry>
      </file>
      <file leaf-file-name="ErrorAnalyzer.java" pinned="false" current="true" current-in-tab="true">
        <entry file="file://$PROJECT_DIR$/src/web/view/ukhorskaya/errorsDescriptors/ErrorAnalyzer.java">
          <provider selected="true" editor-type-id="text-editor">
            <state line="69" column="0" selection-start="2635" selection-end="2635" vertical-scroll-proportion="0.41518986">
              <folding>
                <element signature="imports" expanded="true" />
                <element signature="e#1720#1737#0" expanded="true" />
                <element signature="e#2208#2225#0" expanded="true" />
                <element signature="e#3357#3366#0" expanded="true" />
              </folding>
            </state>
          </provider>
        </entry>
      </file>
      <file leaf-file-name="MainApplet.java" pinned="false" current="false" current-in-tab="false">
        <entry file="file://$PROJECT_DIR$/WebViewApplet/src/web/view/ukhorskaya/MainApplet.java">
          <provider selected="true" editor-type-id="text-editor">
            <state line="32" column="70" selection-start="949" selection-end="1010" vertical-scroll-proportion="0.0">
              <folding />
            </state>
          </provider>
        </entry>
      </file>
    </leaf>
  </component>
  <component name="FindManager">
    <FindUsagesManager>
      <setting name="OPEN_NEW_TAB" value="false" />
    </FindUsagesManager>
  </component>
  <component name="Git.Push.Settings">
    <option name="myUpdateMethod" value="REBASE" />
  </component>
  <component name="Git.Settings">
    <option name="CHECKOUT_INCLUDE_TAGS" value="false" />
    <option name="UPDATE_CHANGES_POLICY" value="STASH" />
    <option name="LINE_SEPARATORS_CONVERSION" value="ASK" />
  </component>
  <component name="GitLogSettings">
    <option name="myStructureFilterPaths" />
  </component>
  <component name="IdeDocumentHistory">
    <option name="changedFiles">
      <list>
        <option value="$PROJECT_DIR$/WebViewServer/resources/loader/jquery.ajaxLoader.js" />
        <option value="$PROJECT_DIR$/WebViewServer/resources/components/components.css" />
        <option value="$PROJECT_DIR$/WebViewServer/resources/header.html" />
        <option value="$PROJECT_DIR$/WebViewServer/resources/components/components.js" />
        <option value="$PROJECT_DIR$/logs/exceptions.log" />
        <option value="$PROJECT_DIR$/src/web/view/ukhorskaya/errorsDescriptors/ErrorAnalyzer.java" />
        <option value="$PROJECT_DIR$/WebViewServer/src/web/view/ukhorskaya/responseHelpers/CompileAndRunExecutor.java" />
        <option value="$PROJECT_DIR$/config.properties" />
        <option value="$PROJECT_DIR$/src/web/view/ukhorskaya/responseHelpers/JsonResponseForCompletion.java" />
        <option value="$PROJECT_DIR$/WebViewApplet/src/web/view/ukhorskaya/ErrorWriterInApplet.java" />
        <option value="$PROJECT_DIR$/WebViewApplet/src/web/view/ukhorskaya/MainApplet.java" />
        <option value="$PROJECT_DIR$/WebViewServer/src/web/view/ukhorskaya/sessions/HttpSession.java" />
        <option value="$PROJECT_DIR$/src/web/view/ukhorskaya/server/ServerSettings.java" />
        <option value="$PROJECT_DIR$/TestModule/src/ResponseTest.java" />
        <option value="$PROJECT_DIR$/WebViewServer/resources/components/common.js" />
        <option value="$PROJECT_DIR$/WebViewServer/resources/codemirror/lib/complete.js" />
      </list>
    </option>
  </component>
  <component name="LogFilters">
    <option name="FILTER_ERRORS" value="false" />
    <option name="FILTER_WARNINGS" value="false" />
    <option name="FILTER_INFO" value="true" />
    <option name="FILTER_DEBUG" value="true" />
    <option name="CUSTOM_FILTER" />
  </component>
  <component name="ProjectFrameBounds">
    <option name="x" value="-4" />
    <option name="y" value="-4" />
    <option name="width" value="1288" />
    <option name="height" value="972" />
  </component>
  <component name="ProjectInspectionProfilesVisibleTreeState">
    <entry key="Project Default">
      <profile-state>
        <expanded-state>
          <State>
            <id />
          </State>
          <State>
            <id>Java language level migration aids</id>
          </State>
        </expanded-state>
        <selected-state>
          <State>
            <id>CollectionsFieldAccessReplaceableByMethodCall</id>
          </State>
        </selected-state>
      </profile-state>
    </entry>
  </component>
  <component name="ProjectLevelVcsManager" settingsEditedManually="true">
    <OptionsSetting value="true" id="Add" />
    <OptionsSetting value="true" id="Remove" />
    <OptionsSetting value="true" id="Checkout" />
    <OptionsSetting value="true" id="Update" />
    <OptionsSetting value="true" id="Status" />
    <OptionsSetting value="true" id="Edit" />
    <ConfirmationsSetting value="0" id="Add" />
    <ConfirmationsSetting value="0" id="Remove" />
  </component>
  <component name="ProjectReloadState">
    <option name="STATE" value="0" />
  </component>
  <component name="ProjectStructureProblems">
    <ignored-problems>
      <problem id="unused-library(library:project:commons-httpclient-3.1-patched)" />
      <problem id="unused-library(library:project:commons-lang-2.4)" />
    </ignored-problems>
  </component>
  <component name="ProjectView">
    <navigator currentView="ProjectPane" proportions="" version="1" splitterProportion="0.5">
      <flattenPackages />
      <showMembers />
      <showModules />
      <showLibraryContents />
      <hideEmptyPackages />
      <abbreviatePackageNames />
      <autoscrollToSource />
      <autoscrollFromSource />
      <sortByType />
    </navigator>
    <panes>
      <pane id="PackagesPane">
        <subPane>
          <PATH>
            <PATH_ELEMENT>
              <option name="myItemId" value="WebView" />
              <option name="myItemType" value="com.intellij.ide.projectView.impl.nodes.PackageViewProjectNode" />
            </PATH_ELEMENT>
            <PATH_ELEMENT>
              <option name="myItemId" value="WebView" />
              <option name="myItemType" value="com.intellij.ide.projectView.impl.nodes.PackageViewModuleNode" />
            </PATH_ELEMENT>
          </PATH>
          <PATH>
            <PATH_ELEMENT>
              <option name="myItemId" value="WebView" />
              <option name="myItemType" value="com.intellij.ide.projectView.impl.nodes.PackageViewProjectNode" />
            </PATH_ELEMENT>
            <PATH_ELEMENT>
              <option name="myItemId" value="WebView" />
              <option name="myItemType" value="com.intellij.ide.projectView.impl.nodes.PackageViewModuleNode" />
            </PATH_ELEMENT>
            <PATH_ELEMENT>
              <option name="myItemId" value="web.view.ukhorskaya" />
              <option name="myItemType" value="com.intellij.ide.projectView.impl.nodes.PackageElementNode" />
            </PATH_ELEMENT>
          </PATH>
          <PATH>
            <PATH_ELEMENT>
              <option name="myItemId" value="WebView" />
              <option name="myItemType" value="com.intellij.ide.projectView.impl.nodes.PackageViewProjectNode" />
            </PATH_ELEMENT>
          </PATH>
        </subPane>
      </pane>
      <pane id="Scope">
        <subPane subId="Non-Project Files" />
        <subPane subId="Project Files">
          <PATH>
            <PATH_ELEMENT USER_OBJECT="Root">
              <option name="myItemId" value="" />
              <option name="myItemType" value="" />
            </PATH_ELEMENT>
            <PATH_ELEMENT USER_OBJECT="WebView">
              <option name="myItemId" value="" />
              <option name="myItemType" value="" />
            </PATH_ELEMENT>
            <PATH_ELEMENT USER_OBJECT="WebView">
              <option name="myItemId" value="" />
              <option name="myItemType" value="" />
            </PATH_ELEMENT>
          </PATH>
        </subPane>
        <subPane subId="All">
          <PATH>
            <PATH_ELEMENT USER_OBJECT="Root">
              <option name="myItemId" value="" />
              <option name="myItemType" value="" />
            </PATH_ELEMENT>
            <PATH_ELEMENT USER_OBJECT="WebView">
              <option name="myItemId" value="" />
              <option name="myItemType" value="" />
            </PATH_ELEMENT>
          </PATH>
        </subPane>
      </pane>
      <pane id="ProjectPane">
        <subPane>
          <PATH>
            <PATH_ELEMENT>
              <option name="myItemId" value="WebView" />
              <option name="myItemType" value="com.intellij.ide.projectView.impl.nodes.ProjectViewProjectNode" />
            </PATH_ELEMENT>
            <PATH_ELEMENT>
              <option name="myItemId" value="External Libraries" />
              <option name="myItemType" value="com.intellij.ide.projectView.impl.nodes.ExternalLibrariesNode" />
            </PATH_ELEMENT>
          </PATH>
          <PATH>
            <PATH_ELEMENT>
              <option name="myItemId" value="WebView" />
              <option name="myItemType" value="com.intellij.ide.projectView.impl.nodes.ProjectViewProjectNode" />
            </PATH_ELEMENT>
            <PATH_ELEMENT>
              <option name="myItemId" value="WebView" />
              <option name="myItemType" value="com.intellij.ide.projectView.impl.nodes.PsiDirectoryNode" />
            </PATH_ELEMENT>
          </PATH>
          <PATH>
            <PATH_ELEMENT>
              <option name="myItemId" value="WebView" />
              <option name="myItemType" value="com.intellij.ide.projectView.impl.nodes.ProjectViewProjectNode" />
            </PATH_ELEMENT>
            <PATH_ELEMENT>
              <option name="myItemId" value="WebView" />
              <option name="myItemType" value="com.intellij.ide.projectView.impl.nodes.PsiDirectoryNode" />
            </PATH_ELEMENT>
            <PATH_ELEMENT>
              <option name="myItemId" value="WebViewServer" />
              <option name="myItemType" value="com.intellij.ide.projectView.impl.nodes.PsiDirectoryNode" />
            </PATH_ELEMENT>
          </PATH>
          <PATH>
            <PATH_ELEMENT>
              <option name="myItemId" value="WebView" />
              <option name="myItemType" value="com.intellij.ide.projectView.impl.nodes.ProjectViewProjectNode" />
            </PATH_ELEMENT>
            <PATH_ELEMENT>
              <option name="myItemId" value="WebView" />
              <option name="myItemType" value="com.intellij.ide.projectView.impl.nodes.PsiDirectoryNode" />
            </PATH_ELEMENT>
            <PATH_ELEMENT>
              <option name="myItemId" value="WebViewServer" />
              <option name="myItemType" value="com.intellij.ide.projectView.impl.nodes.PsiDirectoryNode" />
            </PATH_ELEMENT>
            <PATH_ELEMENT>
              <option name="myItemId" value="resources" />
              <option name="myItemType" value="com.intellij.ide.projectView.impl.nodes.PsiDirectoryNode" />
            </PATH_ELEMENT>
          </PATH>
          <PATH>
            <PATH_ELEMENT>
              <option name="myItemId" value="WebView" />
              <option name="myItemType" value="com.intellij.ide.projectView.impl.nodes.ProjectViewProjectNode" />
            </PATH_ELEMENT>
            <PATH_ELEMENT>
              <option name="myItemId" value="WebView" />
              <option name="myItemType" value="com.intellij.ide.projectView.impl.nodes.PsiDirectoryNode" />
            </PATH_ELEMENT>
            <PATH_ELEMENT>
              <option name="myItemId" value="WebViewServer" />
              <option name="myItemType" value="com.intellij.ide.projectView.impl.nodes.PsiDirectoryNode" />
            </PATH_ELEMENT>
            <PATH_ELEMENT>
              <option name="myItemId" value="resources" />
              <option name="myItemType" value="com.intellij.ide.projectView.impl.nodes.PsiDirectoryNode" />
            </PATH_ELEMENT>
            <PATH_ELEMENT>
              <option name="myItemId" value="components" />
              <option name="myItemType" value="com.intellij.ide.projectView.impl.nodes.PsiDirectoryNode" />
            </PATH_ELEMENT>
          </PATH>
          <PATH>
            <PATH_ELEMENT>
              <option name="myItemId" value="WebView" />
              <option name="myItemType" value="com.intellij.ide.projectView.impl.nodes.ProjectViewProjectNode" />
            </PATH_ELEMENT>
            <PATH_ELEMENT>
              <option name="myItemId" value="WebView" />
              <option name="myItemType" value="com.intellij.ide.projectView.impl.nodes.PsiDirectoryNode" />
            </PATH_ELEMENT>
            <PATH_ELEMENT>
              <option name="myItemId" value="WebViewServer" />
              <option name="myItemType" value="com.intellij.ide.projectView.impl.nodes.PsiDirectoryNode" />
            </PATH_ELEMENT>
            <PATH_ELEMENT>
              <option name="myItemId" value="resources" />
              <option name="myItemType" value="com.intellij.ide.projectView.impl.nodes.PsiDirectoryNode" />
            </PATH_ELEMENT>
            <PATH_ELEMENT>
              <option name="myItemId" value="codemirror" />
              <option name="myItemType" value="com.intellij.ide.projectView.impl.nodes.PsiDirectoryNode" />
            </PATH_ELEMENT>
          </PATH>
          <PATH>
            <PATH_ELEMENT>
              <option name="myItemId" value="WebView" />
              <option name="myItemType" value="com.intellij.ide.projectView.impl.nodes.ProjectViewProjectNode" />
            </PATH_ELEMENT>
            <PATH_ELEMENT>
              <option name="myItemId" value="WebView" />
              <option name="myItemType" value="com.intellij.ide.projectView.impl.nodes.PsiDirectoryNode" />
            </PATH_ELEMENT>
            <PATH_ELEMENT>
              <option name="myItemId" value="WebViewServer" />
              <option name="myItemType" value="com.intellij.ide.projectView.impl.nodes.PsiDirectoryNode" />
            </PATH_ELEMENT>
            <PATH_ELEMENT>
              <option name="myItemId" value="resources" />
              <option name="myItemType" value="com.intellij.ide.projectView.impl.nodes.PsiDirectoryNode" />
            </PATH_ELEMENT>
            <PATH_ELEMENT>
              <option name="myItemId" value="codemirror" />
              <option name="myItemType" value="com.intellij.ide.projectView.impl.nodes.PsiDirectoryNode" />
            </PATH_ELEMENT>
            <PATH_ELEMENT>
              <option name="myItemId" value="lib" />
              <option name="myItemType" value="com.intellij.ide.projectView.impl.nodes.PsiDirectoryNode" />
            </PATH_ELEMENT>
          </PATH>
          <PATH>
            <PATH_ELEMENT>
              <option name="myItemId" value="WebView" />
              <option name="myItemType" value="com.intellij.ide.projectView.impl.nodes.ProjectViewProjectNode" />
            </PATH_ELEMENT>
            <PATH_ELEMENT>
              <option name="myItemId" value="WebView" />
              <option name="myItemType" value="com.intellij.ide.projectView.impl.nodes.PsiDirectoryNode" />
            </PATH_ELEMENT>
            <PATH_ELEMENT>
              <option name="myItemId" value="WebViewApplet" />
              <option name="myItemType" value="com.intellij.ide.projectView.impl.nodes.PsiDirectoryNode" />
            </PATH_ELEMENT>
          </PATH>
          <PATH>
            <PATH_ELEMENT>
              <option name="myItemId" value="WebView" />
              <option name="myItemType" value="com.intellij.ide.projectView.impl.nodes.ProjectViewProjectNode" />
            </PATH_ELEMENT>
            <PATH_ELEMENT>
              <option name="myItemId" value="WebView" />
              <option name="myItemType" value="com.intellij.ide.projectView.impl.nodes.PsiDirectoryNode" />
            </PATH_ELEMENT>
            <PATH_ELEMENT>
              <option name="myItemId" value="WebViewApplet" />
              <option name="myItemType" value="com.intellij.ide.projectView.impl.nodes.PsiDirectoryNode" />
            </PATH_ELEMENT>
            <PATH_ELEMENT>
              <option name="myItemId" value="src" />
              <option name="myItemType" value="com.intellij.ide.projectView.impl.nodes.PsiDirectoryNode" />
            </PATH_ELEMENT>
          </PATH>
          <PATH>
            <PATH_ELEMENT>
              <option name="myItemId" value="WebView" />
              <option name="myItemType" value="com.intellij.ide.projectView.impl.nodes.ProjectViewProjectNode" />
            </PATH_ELEMENT>
            <PATH_ELEMENT>
              <option name="myItemId" value="WebView" />
              <option name="myItemType" value="com.intellij.ide.projectView.impl.nodes.PsiDirectoryNode" />
            </PATH_ELEMENT>
            <PATH_ELEMENT>
              <option name="myItemId" value="WebViewApplet" />
              <option name="myItemType" value="com.intellij.ide.projectView.impl.nodes.PsiDirectoryNode" />
            </PATH_ELEMENT>
            <PATH_ELEMENT>
              <option name="myItemId" value="src" />
              <option name="myItemType" value="com.intellij.ide.projectView.impl.nodes.PsiDirectoryNode" />
            </PATH_ELEMENT>
            <PATH_ELEMENT>
              <option name="myItemId" value="intellij" />
              <option name="myItemType" value="com.intellij.ide.projectView.impl.nodes.PsiDirectoryNode" />
            </PATH_ELEMENT>
          </PATH>
          <PATH>
            <PATH_ELEMENT>
              <option name="myItemId" value="WebView" />
              <option name="myItemType" value="com.intellij.ide.projectView.impl.nodes.ProjectViewProjectNode" />
            </PATH_ELEMENT>
            <PATH_ELEMENT>
              <option name="myItemId" value="WebView" />
              <option name="myItemType" value="com.intellij.ide.projectView.impl.nodes.PsiDirectoryNode" />
            </PATH_ELEMENT>
            <PATH_ELEMENT>
              <option name="myItemId" value="WebViewApplet" />
              <option name="myItemType" value="com.intellij.ide.projectView.impl.nodes.PsiDirectoryNode" />
            </PATH_ELEMENT>
            <PATH_ELEMENT>
              <option name="myItemId" value="src" />
              <option name="myItemType" value="com.intellij.ide.projectView.impl.nodes.PsiDirectoryNode" />
            </PATH_ELEMENT>
            <PATH_ELEMENT>
              <option name="myItemId" value="intellij" />
              <option name="myItemType" value="com.intellij.ide.projectView.impl.nodes.PsiDirectoryNode" />
            </PATH_ELEMENT>
            <PATH_ELEMENT>
              <option name="myItemId" value="openapi" />
              <option name="myItemType" value="com.intellij.ide.projectView.impl.nodes.PsiDirectoryNode" />
            </PATH_ELEMENT>
          </PATH>
          <PATH>
            <PATH_ELEMENT>
              <option name="myItemId" value="WebView" />
              <option name="myItemType" value="com.intellij.ide.projectView.impl.nodes.ProjectViewProjectNode" />
            </PATH_ELEMENT>
            <PATH_ELEMENT>
              <option name="myItemId" value="WebView" />
              <option name="myItemType" value="com.intellij.ide.projectView.impl.nodes.PsiDirectoryNode" />
            </PATH_ELEMENT>
            <PATH_ELEMENT>
              <option name="myItemId" value="WebViewApplet" />
              <option name="myItemType" value="com.intellij.ide.projectView.impl.nodes.PsiDirectoryNode" />
            </PATH_ELEMENT>
            <PATH_ELEMENT>
              <option name="myItemId" value="src" />
              <option name="myItemType" value="com.intellij.ide.projectView.impl.nodes.PsiDirectoryNode" />
            </PATH_ELEMENT>
            <PATH_ELEMENT>
              <option name="myItemId" value="intellij" />
              <option name="myItemType" value="com.intellij.ide.projectView.impl.nodes.PsiDirectoryNode" />
            </PATH_ELEMENT>
            <PATH_ELEMENT>
              <option name="myItemId" value="impl" />
              <option name="myItemType" value="com.intellij.ide.projectView.impl.nodes.PsiDirectoryNode" />
            </PATH_ELEMENT>
          </PATH>
          <PATH>
            <PATH_ELEMENT>
              <option name="myItemId" value="WebView" />
              <option name="myItemType" value="com.intellij.ide.projectView.impl.nodes.ProjectViewProjectNode" />
            </PATH_ELEMENT>
            <PATH_ELEMENT>
              <option name="myItemId" value="WebView" />
              <option name="myItemType" value="com.intellij.ide.projectView.impl.nodes.PsiDirectoryNode" />
            </PATH_ELEMENT>
            <PATH_ELEMENT>
              <option name="myItemId" value="WebViewApplet" />
              <option name="myItemType" value="com.intellij.ide.projectView.impl.nodes.PsiDirectoryNode" />
            </PATH_ELEMENT>
            <PATH_ELEMENT>
              <option name="myItemId" value="src" />
              <option name="myItemType" value="com.intellij.ide.projectView.impl.nodes.PsiDirectoryNode" />
            </PATH_ELEMENT>
            <PATH_ELEMENT>
              <option name="myItemId" value="intellij" />
              <option name="myItemType" value="com.intellij.ide.projectView.impl.nodes.PsiDirectoryNode" />
            </PATH_ELEMENT>
            <PATH_ELEMENT>
              <option name="myItemId" value="core" />
              <option name="myItemType" value="com.intellij.ide.projectView.impl.nodes.PsiDirectoryNode" />
            </PATH_ELEMENT>
          </PATH>
          <PATH>
            <PATH_ELEMENT>
              <option name="myItemId" value="WebView" />
              <option name="myItemType" value="com.intellij.ide.projectView.impl.nodes.ProjectViewProjectNode" />
            </PATH_ELEMENT>
            <PATH_ELEMENT>
              <option name="myItemId" value="WebView" />
              <option name="myItemType" value="com.intellij.ide.projectView.impl.nodes.PsiDirectoryNode" />
            </PATH_ELEMENT>
            <PATH_ELEMENT>
              <option name="myItemId" value="WebViewApplet" />
              <option name="myItemType" value="com.intellij.ide.projectView.impl.nodes.PsiDirectoryNode" />
            </PATH_ELEMENT>
            <PATH_ELEMENT>
              <option name="myItemId" value="lib" />
              <option name="myItemType" value="com.intellij.ide.projectView.impl.nodes.PsiDirectoryNode" />
            </PATH_ELEMENT>
          </PATH>
          <PATH>
            <PATH_ELEMENT>
              <option name="myItemId" value="WebView" />
              <option name="myItemType" value="com.intellij.ide.projectView.impl.nodes.ProjectViewProjectNode" />
            </PATH_ELEMENT>
            <PATH_ELEMENT>
              <option name="myItemId" value="WebView" />
              <option name="myItemType" value="com.intellij.ide.projectView.impl.nodes.PsiDirectoryNode" />
            </PATH_ELEMENT>
            <PATH_ELEMENT>
              <option name="myItemId" value="src" />
              <option name="myItemType" value="com.intellij.ide.projectView.impl.nodes.PsiDirectoryNode" />
            </PATH_ELEMENT>
            <PATH_ELEMENT>
              <option name="myItemId" value="ukhorskaya" />
              <option name="myItemType" value="com.intellij.ide.projectView.impl.nodes.PsiDirectoryNode" />
            </PATH_ELEMENT>
          </PATH>
        </subPane>
      </pane>
    </panes>
  </component>
  <component name="PropertiesComponent">
    <property name="GenerateAntBuildDialog.generateIdeaHomeProperty" value="true" />
    <property name="project.structure.last.edited" value="Artifacts" />
    <property name="FileHistory.git4idea.history.GitHistoryProvider_flatWidth0" value="115" />
    <property name="FileHistory.git4idea.history.GitHistoryProvider_flatWidth1" value="127" />
    <property name="project.structure.proportion" value="0.15" />
    <property name="OverrideImplement.combined" value="true" />
    <property name="options.splitter.main.proportions" value="0.3" />
    <property name="Repository.Attach.JavaDocs" value="false" />
    <property name="FileHistory.git4idea.history.GitHistoryProvider_treeWidth0" value="133" />
    <property name="FileHistory.git4idea.history.GitHistoryProvider_flatOrder1" value="1" />
    <property name="MemberChooser.sorted" value="false" />
    <property name="recentsLimit" value="5" />
    <property name="GenerateAntBuildDialog.generateSingleFile" value="false" />
    <property name="FileHistory.git4idea.history.GitHistoryProvider_flatOrder0" value="0" />
    <property name="GenerateAntBuildDialog.inclineRuntiemClasspath" value="true" />
    <property name="FileHistory.git4idea.history.GitHistoryProvider_flatWidth2" value="134" />
    <property name="FileHistory.git4idea.history.GitHistoryProvider_treeWidth3" value="807" />
    <property name="FileHistory.git4idea.history.GitHistoryProvider_flatWidth3" value="813" />
    <property name="FileHistory.git4idea.history.GitHistoryProvider_treeWidth2" value="128" />
    <property name="FileHistory.git4idea.history.GitHistoryProvider_treeWidth1" value="121" />
    <property name="GoToClass.includeJavaFiles" value="false" />
    <property name="GenerateAntBuildDialog.outputFileNameProperty" value="webview" />
    <property name="GenerateAntBuildDialog.enableUiFormCompile" value="true" />
    <property name="GoToClass.toSaveIncludeLibraries" value="false" />
    <property name="FileHistory.git4idea.history.GitHistoryProvider_flatOrder2" value="2" />
    <property name="WebServerToolWindowFactoryState" value="false" />
    <property name="FileHistory.git4idea.history.GitHistoryProvider_flatOrder3" value="3" />
    <property name="Repository.Attach.Sources" value="false" />
    <property name="MemberChooser.showClasses" value="true" />
    <property name="GoToClass.includeLibraries" value="false" />
    <property name="Downloaded.Files.Path" value="C:\Development\git-contrib\jet-contrib\WebView\lib" />
    <property name="options.splitter.details.proportions" value="0.2" />
    <property name="FileHistory.git4idea.history.GitHistoryProvider_treeOrder0" value="0" />
    <property name="GoToFile.includeJavaFiles" value="false" />
    <property name="FileHistory.git4idea.history.GitHistoryProvider_treeOrder3" value="3" />
    <property name="FileHistory.git4idea.history.GitHistoryProvider_treeOrder1" value="1" />
    <property name="FileHistory.git4idea.history.GitHistoryProvider_treeOrder2" value="2" />
    <property name="options.lastSelected" value="project.propCompiler" />
    <property name="DefaultHtmlFileTemplate" value="Html" />
    <property name="project.structure.side.proportion" value="0.2" />
    <property name="GenerateAntBuildDialog.forceTargetJdk" value="true" />
    <property name="MemberChooser.copyJavadoc" value="false" />
    <property name="findjar.last.used.dir" value="$PROJECT_DIR$/lib" />
    <property name="GenerateAntBuildDialog.backupFiles" value="false" />
    <property name="options.searchVisible" value="true" />
    <property name="dynamic.classpath" value="false" />
  </component>
  <component name="RecentsManager">
    <key name="CopyClassDialog.RECENTS_KEY">
      <recent name="web.view.ukhorskaya.sessions" />
      <recent name="web.view.ukhorskaya" />
      <recent name="" />
    </key>
    <key name="CopyFile.RECENT_KEYS">
      <recent name="C:\Development\git-contrib\jet-contrib\WebView\WebViewApplet\src\jet" />
      <recent name="C:\Development\git-contrib\jet-contrib\WebView\src\web\view\ukhorskaya" />
      <recent name="C:\Development\git-contrib\jet-contrib\WebView\WebViewServer\src" />
      <recent name="C:\Development\git-contrib\jet-contrib\WebView\WebViewApplet\src\web\view\ukhorskaya" />
      <recent name="C:\Development\git-contrib\jet-contrib\WebView\logs" />
    </key>
  </component>
  <component name="RunManager" selected="Application.Main">
    <configuration default="true" type="Remote" factoryName="Remote">
      <option name="USE_SOCKET_TRANSPORT" value="true" />
      <option name="SERVER_MODE" value="false" />
      <option name="SHMEM_ADDRESS" value="javadebug" />
      <option name="HOST" value="localhost" />
      <option name="PORT" value="5005" />
      <method>
        <option name="AntTarget" enabled="false" />
        <option name="BuildArtifacts" enabled="false" />
        <option name="Maven.BeforeRunTask" enabled="false" />
        <option name="PhingTarget" enabled="false" />
      </method>
    </configuration>
    <configuration default="true" type="FlexUnitRunConfigurationType" factoryName="FlexUnit" adl_options="" air_descriptor_path="" air_program_params="" air_publisher_id="" air_root_dir_path="" air_run_mode="AppDescriptor" browser_family="FIREFOX" class_name="" debugger_sdk="Module SDK" html_or_swf_file_path="" launcher_type="OSDefault" main_class_name="" method_name="" module_name="" output_log_level="" package_name="" player_path="FlashPlayer.exe" port="0" run_mode="HtmlOrSwfFile" run_trusted="true" scope="Class" socket_policy_port="0" url_to_launch="http://">
      <method>
        <option name="AntTarget" enabled="false" />
        <option name="BuildArtifacts" enabled="false" />
        <option name="Make" enabled="true" />
        <option name="Maven.BeforeRunTask" enabled="false" />
      </method>
    </configuration>
    <configuration default="true" type="Applet" factoryName="Applet">
      <module name="" />
      <option name="MAIN_CLASS_NAME" />
      <option name="HTML_FILE_NAME" />
      <option name="HTML_USED" value="false" />
      <option name="WIDTH" value="400" />
      <option name="HEIGHT" value="300" />
      <option name="POLICY_FILE" value="$IDEA_HOME$/bin/appletviewer.policy" />
      <option name="VM_PARAMETERS" />
      <option name="ALTERNATIVE_JRE_PATH_ENABLED" value="false" />
      <option name="ALTERNATIVE_JRE_PATH" />
      <method>
        <option name="AntTarget" enabled="false" />
        <option name="BuildArtifacts" enabled="false" />
        <option name="Make" enabled="true" />
        <option name="Maven.BeforeRunTask" enabled="false" />
        <option name="PhingTarget" enabled="false" />
      </method>
    </configuration>
    <configuration default="true" type="Application" factoryName="Application">
      <extension name="coverage" enabled="false" merge="false" runner="idea" />
      <option name="MAIN_CLASS_NAME" />
      <option name="VM_PARAMETERS" />
      <option name="PROGRAM_PARAMETERS" />
      <option name="WORKING_DIRECTORY" value="$PROJECT_DIR$" />
      <option name="ALTERNATIVE_JRE_PATH_ENABLED" value="false" />
      <option name="ALTERNATIVE_JRE_PATH" />
      <option name="ENABLE_SWING_INSPECTOR" value="false" />
      <option name="ENV_VARIABLES" />
      <option name="PASS_PARENT_ENVS" value="true" />
      <module name="" />
      <envs />
      <method>
        <option name="AntTarget" enabled="false" />
        <option name="BuildArtifacts" enabled="false" />
        <option name="Make" enabled="true" />
        <option name="Maven.BeforeRunTask" enabled="false" />
        <option name="PhingTarget" enabled="false" />
      </method>
    </configuration>
    <configuration default="true" type="JavascriptDebugSession" factoryName="Local">
      <JSDebuggerConfigurationSettings>
        <option name="engineId" value="embedded" />
        <option name="fileUrl" />
      </JSDebuggerConfigurationSettings>
      <method>
        <option name="AntTarget" enabled="false" />
        <option name="BuildArtifacts" enabled="false" />
        <option name="Maven.BeforeRunTask" enabled="false" />
      </method>
    </configuration>
    <configuration default="true" type="JUnit" factoryName="JUnit">
      <extension name="coverage" enabled="false" merge="false" runner="idea" />
      <module name="" />
      <option name="ALTERNATIVE_JRE_PATH_ENABLED" value="false" />
      <option name="ALTERNATIVE_JRE_PATH" />
      <option name="PACKAGE_NAME" />
      <option name="MAIN_CLASS_NAME" />
      <option name="METHOD_NAME" />
      <option name="TEST_OBJECT" value="class" />
      <option name="VM_PARAMETERS" />
      <option name="PARAMETERS" />
      <option name="WORKING_DIRECTORY" value="$PROJECT_DIR$" />
      <option name="ENV_VARIABLES" />
      <option name="PASS_PARENT_ENVS" value="true" />
      <option name="TEST_SEARCH_SCOPE">
        <value defaultName="moduleWithDependencies" />
      </option>
      <envs />
      <patterns />
      <method>
        <option name="AntTarget" enabled="false" />
        <option name="BuildArtifacts" enabled="false" />
        <option name="Make" enabled="true" />
        <option name="Maven.BeforeRunTask" enabled="false" />
        <option name="PhingTarget" enabled="false" />
      </method>
    </configuration>
    <configuration default="false" name="AppletDebug" type="Applet" factoryName="Applet">
      <module name="WebViewApplet" />
      <option name="MAIN_CLASS_NAME" value="web.view.ukhorskaya.MainApplet" />
      <option name="HTML_FILE_NAME" value="http://st-004/" />
      <option name="HTML_USED" value="true" />
      <option name="WIDTH" value="400" />
      <option name="HEIGHT" value="300" />
      <option name="POLICY_FILE" value="file://C:/Program Files/Java/jdk1.6.0_26/jre/lib/security/java.policy" />
      <option name="VM_PARAMETERS" />
      <option name="ALTERNATIVE_JRE_PATH_ENABLED" value="false" />
      <option name="ALTERNATIVE_JRE_PATH" value="" />
      <RunnerSettings RunnerId="Debug">
        <option name="DEBUG_PORT" value="" />
        <option name="TRANSPORT" value="0" />
        <option name="LOCAL" value="true" />
      </RunnerSettings>
      <ConfigurationWrapper RunnerId="Debug" />
      <method />
    </configuration>
    <configuration default="false" name="Main" type="Application" factoryName="Application">
      <log_file path="$PROJECT_DIR$/logs/kotlinCompiler.log" checked="true" skipped="true" show_all="false" alias="a" />
      <output_file path="$PROJECT_DIR$/../../../log.csv" is_save="false" />
      <extension name="coverage" enabled="false" merge="false" runner="idea" />
      <option name="MAIN_CLASS_NAME" value="web.view.ukhorskaya.Main" />
      <option name="VM_PARAMETERS" value="-Xdebug -Xrunjdwp:transport=dt_socket,server=y,suspend=n,address=80" />
      <option name="PROGRAM_PARAMETERS" value="" />
      <option name="WORKING_DIRECTORY" value="file://$PROJECT_DIR$" />
      <option name="ALTERNATIVE_JRE_PATH_ENABLED" value="false" />
      <option name="ALTERNATIVE_JRE_PATH" value="" />
      <option name="ENABLE_SWING_INSPECTOR" value="false" />
      <option name="ENV_VARIABLES" />
      <option name="PASS_PARENT_ENVS" value="true" />
      <module name="WebViewServer" />
      <envs />
      <RunnerSettings RunnerId="Cover" />
      <RunnerSettings RunnerId="Debug">
        <option name="DEBUG_PORT" value="" />
        <option name="TRANSPORT" value="0" />
        <option name="LOCAL" value="true" />
      </RunnerSettings>
      <RunnerSettings RunnerId="Run" />
      <ConfigurationWrapper RunnerId="Cover" />
      <ConfigurationWrapper RunnerId="Debug" />
      <ConfigurationWrapper RunnerId="Run" />
      <method />
    </configuration>
    <configuration default="false" name="MainWithJar" type="Application" factoryName="Application">
      <extension name="coverage" enabled="false" merge="false" runner="idea" />
      <option name="MAIN_CLASS_NAME" value="web.view.ukhorskaya.Main" />
      <option name="VM_PARAMETERS" value="" />
      <option name="PROGRAM_PARAMETERS" value="" />
      <option name="WORKING_DIRECTORY" value="file://$PROJECT_DIR$" />
      <option name="ALTERNATIVE_JRE_PATH_ENABLED" value="false" />
      <option name="ALTERNATIVE_JRE_PATH" value="" />
      <option name="ENABLE_SWING_INSPECTOR" value="false" />
      <option name="ENV_VARIABLES" />
      <option name="PASS_PARENT_ENVS" value="true" />
      <module name="WebViewApplet" />
      <envs />
      <RunnerSettings RunnerId="Debug">
        <option name="DEBUG_PORT" value="" />
        <option name="TRANSPORT" value="0" />
        <option name="LOCAL" value="true" />
      </RunnerSettings>
      <RunnerSettings RunnerId="Run" />
      <ConfigurationWrapper RunnerId="Debug" />
      <ConfigurationWrapper RunnerId="Run" />
      <method>
        <option name="BuildArtifacts" enabled="true" />
      </method>
    </configuration>
    <configuration default="false" name="ResponseTest" type="JUnit" factoryName="JUnit">
      <extension name="coverage" enabled="false" merge="false" runner="idea" />
      <module name="TestModule" />
      <option name="ALTERNATIVE_JRE_PATH_ENABLED" value="false" />
      <option name="ALTERNATIVE_JRE_PATH" value="" />
      <option name="PACKAGE_NAME" value="" />
      <option name="MAIN_CLASS_NAME" value="ResponseTest" />
      <option name="METHOD_NAME" value="test$execution$Foo" />
      <option name="TEST_OBJECT" value="class" />
      <option name="VM_PARAMETERS" value="" />
      <option name="PARAMETERS" value="" />
      <option name="WORKING_DIRECTORY" value="file://$PROJECT_DIR$" />
      <option name="ENV_VARIABLES" />
      <option name="PASS_PARENT_ENVS" value="true" />
      <option name="TEST_SEARCH_SCOPE">
        <value defaultName="moduleWithDependencies" />
      </option>
      <envs />
      <patterns />
      <RunnerSettings RunnerId="Debug">
        <option name="DEBUG_PORT" value="" />
        <option name="TRANSPORT" value="0" />
        <option name="LOCAL" value="true" />
      </RunnerSettings>
      <RunnerSettings RunnerId="Run" />
      <ConfigurationWrapper RunnerId="Debug" />
      <ConfigurationWrapper RunnerId="Run" />
      <method />
    </configuration>
    <configuration default="false" name="Unnamed" type="JavascriptDebugSession" factoryName="Local">
      <JSDebuggerConfigurationSettings>
        <option name="engineId" value="firefox" />
        <option name="fileUrl" />
      </JSDebuggerConfigurationSettings>
      <RunnerSettings RunnerId="JavascriptDebugRunner" />
      <ConfigurationWrapper RunnerId="JavascriptDebugRunner" />
      <method />
    </configuration>
    <configuration default="false" name="ServerDebug" type="Remote" factoryName="Remote">
      <module name="WebViewServer" />
      <option name="USE_SOCKET_TRANSPORT" value="true" />
      <option name="SERVER_MODE" value="false" />
      <option name="SHMEM_ADDRESS" value="javadebug" />
      <option name="HOST" value="0.0.0.0" />
      <option name="PORT" value="8080" />
      <RunnerSettings RunnerId="Debug">
        <option name="DEBUG_PORT" value="8080" />
        <option name="TRANSPORT" value="0" />
        <option name="LOCAL" value="false" />
      </RunnerSettings>
      <ConfigurationWrapper RunnerId="Debug" />
      <method />
    </configuration>
    <list size="6">
      <item index="0" class="java.lang.String" itemvalue="Applet.AppletDebug" />
      <item index="1" class="java.lang.String" itemvalue="Application.Main" />
      <item index="2" class="java.lang.String" itemvalue="Application.MainWithJar" />
      <item index="3" class="java.lang.String" itemvalue="JUnit.ResponseTest" />
      <item index="4" class="java.lang.String" itemvalue="JavaScript Debug.Unnamed" />
      <item index="5" class="java.lang.String" itemvalue="Remote.ServerDebug" />
    </list>
    <configuration name="&lt;template&gt;" type="WebApp" default="true" selected="false">
      <Host>localhost</Host>
      <Port>5050</Port>
    </configuration>
  </component>
  <component name="ShelveChangesManager" show_recycled="false" />
  <component name="SvnConfiguration" maxAnnotateRevisions="500">
    <option name="USER" value="" />
    <option name="PASSWORD" value="" />
    <option name="mySSHConnectionTimeout" value="30000" />
    <option name="mySSHReadTimeout" value="30000" />
    <option name="LAST_MERGED_REVISION" />
    <option name="MERGE_DRY_RUN" value="false" />
    <option name="MERGE_DIFF_USE_ANCESTRY" value="true" />
    <option name="UPDATE_LOCK_ON_DEMAND" value="false" />
    <option name="IGNORE_SPACES_IN_MERGE" value="false" />
    <option name="DETECT_NESTED_COPIES" value="true" />
    <option name="CHECK_NESTED_FOR_QUICK_MERGE" value="false" />
    <option name="IGNORE_SPACES_IN_ANNOTATE" value="true" />
    <option name="SHOW_MERGE_SOURCES_IN_ANNOTATE" value="true" />
    <option name="FORCE_UPDATE" value="false" />
    <configuration useDefault="true">C:\Documents and Settings\Natalia.Ukhorskaya\Application Data\Subversion</configuration>
    <myIsUseDefaultProxy>false</myIsUseDefaultProxy>
  </component>
  <component name="SvnConfiguration17" maxAnnotateRevisions="500">
    <option name="USER" value="" />
    <option name="PASSWORD" value="" />
    <option name="mySSHConnectionTimeout" value="30000" />
    <option name="mySSHReadTimeout" value="30000" />
    <option name="LAST_MERGED_REVISION" />
    <option name="MERGE_DRY_RUN" value="false" />
    <option name="MERGE_DIFF_USE_ANCESTRY" value="true" />
    <option name="UPDATE_LOCK_ON_DEMAND" value="false" />
    <option name="IGNORE_SPACES_IN_MERGE" value="false" />
    <option name="DETECT_NESTED_COPIES" value="true" />
    <option name="CHECK_NESTED_FOR_QUICK_MERGE" value="false" />
    <option name="IGNORE_SPACES_IN_ANNOTATE" value="true" />
    <option name="SHOW_MERGE_SOURCES_IN_ANNOTATE" value="true" />
    <option name="FORCE_UPDATE" value="false" />
    <configuration useDefault="false">C:\Documents and Settings\Natalia.Ukhorskaya\Application Data\Subversion</configuration>
    <myIsUseDefaultProxy>false</myIsUseDefaultProxy>
  </component>
  <component name="TaskManager">
    <task active="true" id="Default" summary="Default task">
      <changelist id="45c0e56c-dbc0-48d1-8bb0-43688b820465" name="Default" comment="" />
      <created>1320312695146</created>
      <updated>1320312695146</updated>
    </task>
    <servers />
  </component>
  <component name="TodoView" selected-index="0">
    <todo-panel id="selected-file">
      <are-packages-shown value="false" />
      <are-modules-shown value="false" />
      <flatten-packages value="false" />
      <is-autoscroll-to-source value="true" />
    </todo-panel>
    <todo-panel id="all">
      <are-packages-shown value="true" />
      <are-modules-shown value="false" />
      <flatten-packages value="false" />
      <is-autoscroll-to-source value="true" />
    </todo-panel>
    <todo-panel id="default-changelist">
      <are-packages-shown value="false" />
      <are-modules-shown value="false" />
      <flatten-packages value="false" />
      <is-autoscroll-to-source value="false" />
    </todo-panel>
  </component>
  <component name="ToolWindowManager">
    <frame x="-4" y="-4" width="1288" height="972" extended-state="6" />
    <editor active="false" />
    <layout>
      <window_info id="Data Sources" active="false" anchor="right" auto_hide="false" internal_type="DOCKED" type="DOCKED" visible="false" weight="0.33" sideWeight="0.5" order="2" side_tool="false" content_ui="tabs" />
      <window_info id="Changes" active="true" anchor="bottom" auto_hide="false" internal_type="DOCKED" type="DOCKED" visible="true" weight="0.44756097" sideWeight="0.47727272" order="7" side_tool="false" content_ui="tabs" />
      <window_info id="Palette" active="false" anchor="right" auto_hide="false" internal_type="DOCKED" type="DOCKED" visible="false" weight="0.33" sideWeight="0.5" order="6" side_tool="false" content_ui="tabs" />
      <window_info id="Find" active="false" anchor="bottom" auto_hide="false" internal_type="DOCKED" type="DOCKED" visible="false" weight="0.3292683" sideWeight="0.5" order="1" side_tool="false" content_ui="tabs" />
      <window_info id="Ant Build" active="false" anchor="right" auto_hide="false" internal_type="DOCKED" type="DOCKED" visible="false" weight="0.14691558" sideWeight="0.6707317" order="1" side_tool="false" content_ui="tabs" />
      <window_info id="Debug" active="false" anchor="bottom" auto_hide="false" internal_type="DOCKED" type="DOCKED" visible="false" weight="0.3292683" sideWeight="0.0" order="3" side_tool="false" content_ui="tabs" />
      <window_info id="IDEtalk Messages" active="false" anchor="bottom" auto_hide="false" internal_type="DOCKED" type="DOCKED" visible="false" weight="0.33" sideWeight="0.5" order="11" side_tool="false" content_ui="tabs" />
      <window_info id="Event Log" active="false" anchor="bottom" auto_hide="false" internal_type="DOCKED" type="DOCKED" visible="false" weight="0.20853658" sideWeight="0.51704544" order="8" side_tool="true" content_ui="tabs" />
      <window_info id="Favorites" active="false" anchor="left" auto_hide="false" internal_type="DOCKED" type="DOCKED" visible="false" weight="0.29788962" sideWeight="0.21829268" order="2" side_tool="true" content_ui="tabs" />
      <window_info id="IDEtalk" active="false" anchor="right" auto_hide="false" internal_type="DOCKED" type="DOCKED" visible="false" weight="0.33" sideWeight="0.5" order="5" side_tool="false" content_ui="tabs" />
      <window_info id="Version Control" active="false" anchor="bottom" auto_hide="false" internal_type="DOCKED" type="DOCKED" visible="false" weight="0.3292683" sideWeight="0.0" order="9" side_tool="false" content_ui="tabs" />
      <window_info id="Messages" active="false" anchor="bottom" auto_hide="false" internal_type="DOCKED" type="DOCKED" visible="false" weight="0.3292683" sideWeight="0.5" order="10" side_tool="false" content_ui="tabs" />
      <window_info id="TODO" active="false" anchor="bottom" auto_hide="false" internal_type="DOCKED" type="DOCKED" visible="false" weight="0.3292683" sideWeight="0.5" order="6" side_tool="false" content_ui="tabs" />
      <window_info id="Structure" active="false" anchor="left" auto_hide="false" internal_type="DOCKED" type="DOCKED" visible="false" weight="0.32954547" sideWeight="0.21813725" order="1" side_tool="true" content_ui="tabs" />
      <window_info id="Maven Projects" active="false" anchor="right" auto_hide="false" internal_type="DOCKED" type="DOCKED" visible="false" weight="0.33" sideWeight="0.5" order="3" side_tool="false" content_ui="tabs" />
      <window_info id="Commander" active="false" anchor="right" auto_hide="false" internal_type="DOCKED" type="DOCKED" visible="false" weight="0.39935064" sideWeight="0.67156863" order="0" side_tool="false" content_ui="tabs" />
      <window_info id="Project" active="false" anchor="left" auto_hide="false" internal_type="DOCKED" type="DOCKED" visible="true" weight="0.26866883" sideWeight="0.55243903" order="0" side_tool="false" content_ui="tabs" />
      <window_info id="Run" active="false" anchor="bottom" auto_hide="false" internal_type="DOCKED" type="DOCKED" visible="false" weight="0.33414635" sideWeight="0.5" order="2" side_tool="false" content_ui="tabs" />
      <window_info id="Cvs" active="false" anchor="bottom" auto_hide="false" internal_type="DOCKED" type="DOCKED" visible="false" weight="0.25" sideWeight="0.5" order="4" side_tool="false" content_ui="tabs" />
      <window_info id="Message" active="false" anchor="bottom" auto_hide="false" internal_type="DOCKED" type="DOCKED" visible="false" weight="0.33" sideWeight="0.5" order="0" side_tool="false" content_ui="tabs" />
      <window_info id="Hierarchy" active="false" anchor="right" auto_hide="false" internal_type="DOCKED" type="DOCKED" visible="false" weight="0.25" sideWeight="0.61341465" order="4" side_tool="false" content_ui="combo" />
      <window_info id="Inspection" active="false" anchor="bottom" auto_hide="false" internal_type="DOCKED" type="DOCKED" visible="false" weight="0.4" sideWeight="0.5" order="5" side_tool="false" content_ui="tabs" />
    </layout>
  </component>
  <component name="VcsContentAnnotationSettings">
    <option name="myLimit" value="2678400000" />
  </component>
  <component name="VcsManagerConfiguration">
    <option name="OFFER_MOVE_TO_ANOTHER_CHANGELIST_ON_PARTIAL_COMMIT" value="true" />
    <option name="CHECK_CODE_SMELLS_BEFORE_PROJECT_COMMIT" value="false" />
    <option name="CHECK_NEW_TODO" value="true" />
    <option name="myTodoPanelSettings">
      <value>
        <are-packages-shown value="false" />
        <are-modules-shown value="false" />
        <flatten-packages value="false" />
        <is-autoscroll-to-source value="false" />
      </value>
    </option>
    <option name="PERFORM_UPDATE_IN_BACKGROUND" value="true" />
    <option name="PERFORM_COMMIT_IN_BACKGROUND" value="true" />
    <option name="PERFORM_EDIT_IN_BACKGROUND" value="true" />
    <option name="PERFORM_CHECKOUT_IN_BACKGROUND" value="true" />
    <option name="PERFORM_ADD_REMOVE_IN_BACKGROUND" value="true" />
    <option name="PERFORM_ROLLBACK_IN_BACKGROUND" value="false" />
    <option name="CHECK_LOCALLY_CHANGED_CONFLICTS_IN_BACKGROUND" value="false" />
    <option name="ENABLE_BACKGROUND_PROCESSES" value="false" />
    <option name="CHANGED_ON_SERVER_INTERVAL" value="60" />
    <option name="SHOW_ONLY_CHANGED_IN_SELECTION_DIFF" value="true" />
    <option name="CHECK_COMMIT_MESSAGE_SPELLING" value="true" />
    <option name="DEFAULT_PATCH_EXTENSION" value="patch" />
    <option name="SHORT_DIFF_HORISONTALLY" value="true" />
    <option name="SHORT_DIFF_EXTRA_LINES" value="2" />
    <option name="SOFT_WRAPS_IN_SHORT_DIFF" value="true" />
    <option name="INCLUDE_TEXT_INTO_PATCH" value="false" />
    <option name="INCLUDE_TEXT_INTO_SHELF" value="false" />
    <option name="CREATE_PATCH_EXPAND_DETAILS_DEFAULT" value="true" />
    <option name="FORCE_NON_EMPTY_COMMENT" value="false" />
    <option name="LAST_COMMIT_MESSAGE" value="Applet work fine&#10;Some fix in js&#10;Rename ErrorsWriter to ErrorWriter" />
    <option name="MAKE_NEW_CHANGELIST_ACTIVE" value="true" />
    <option name="OPTIMIZE_IMPORTS_BEFORE_PROJECT_COMMIT" value="false" />
    <option name="CHECK_FILES_UP_TO_DATE_BEFORE_COMMIT" value="false" />
    <option name="REFORMAT_BEFORE_PROJECT_COMMIT" value="false" />
    <option name="REFORMAT_BEFORE_FILE_COMMIT" value="false" />
    <option name="FILE_HISTORY_DIALOG_COMMENTS_SPLITTER_PROPORTION" value="0.8" />
    <option name="FILE_HISTORY_DIALOG_SPLITTER_PROPORTION" value="0.5" />
    <option name="ACTIVE_VCS_NAME" />
    <option name="UPDATE_GROUP_BY_PACKAGES" value="false" />
    <option name="UPDATE_GROUP_BY_CHANGELIST" value="false" />
    <option name="SHOW_FILE_HISTORY_AS_TREE" value="false" />
    <option name="FILE_HISTORY_SPLITTER_PROPORTION" value="0.6" />
    <MESSAGE value="Work with log" />
    <MESSAGE value="Some fix: &#10;write exception to log and for user&#10;Examples" />
    <MESSAGE value="Some fix: &#10;JavaRunner: work with steams&#10;Design modifications" />
    <MESSAGE value="Some fix: &#10;View&#10;Code on first page" />
    <MESSAGE value="Applet: work with rt.jar without packages" />
    <MESSAGE value="Applet: work with rt.jar&#10;Logs: write exceptions from applet to server log" />
    <MESSAGE value="Applet work fine&#10;Some fix in js&#10;Rename ErrorsWriter to ErrorWriter" />
  </component>
  <component name="XDebuggerManager">
    <breakpoint-manager>
      <breakpoints>
        <line-breakpoint type="javascript">
          <url>http://localhost/codemirror/lib/complete.js?type=jquery_lib</url>
          <line>341</line>
        </line-breakpoint>
        <line-breakpoint type="javascript">
          <url>http://localhost/codemirror/lib/complete.js?type=jquery_lib</url>
          <line>414</line>
        </line-breakpoint>
        <line-breakpoint type="javascript">
          <url>http://localhost/codemirror/lib/complete.js?type=jquery_lib</url>
          <line>324</line>
        </line-breakpoint>
      </breakpoints>
      <default-breakpoints>
        <breakpoint type="javascript-exception">
          <properties />
        </breakpoint>
      </default-breakpoints>
    </breakpoint-manager>
  </component>
  <component name="antWorkspaceConfiguration">
    <option name="IS_AUTOSCROLL_TO_SOURCE" value="false" />
    <option name="FILTER_TARGETS" value="false" />
    <buildFile url="file://$PROJECT_DIR$/webview.xml">
      <antCommandLine value="" />
      <runInBackground value="true" />
      <targetFilters />
      <treeView value="true" />
      <verbose value="true" />
      <viewClosedWhenNoErrors value="false" />
      <expanded value="true" />
    </buildFile>
    <buildFile url="file://$PROJECT_DIR$/module_webview.xml">
      <antCommandLine value="" />
      <runInBackground value="true" />
      <targetFilters />
      <treeView value="true" />
      <verbose value="true" />
      <viewClosedWhenNoErrors value="false" />
      <expanded value="true" />
    </buildFile>
    <buildFile url="file://$PROJECT_DIR$/build.xml">
      <antCommandLine value="" />
      <runInBackground value="true" />
      <targetFilters />
      <treeView value="true" />
      <verbose value="true" />
      <viewClosedWhenNoErrors value="false" />
      <expanded value="true" />
    </buildFile>
  </component>
  <component name="editorHistoryManager">
    <entry file="jar://C:/Program Files/Java/jdk1.6.0_26/jre/lib/rt.jar!/sun/net/www/protocol/http/HttpURLConnection.class">
      <provider selected="true" editor-type-id="text-editor">
        <state line="124" column="44" selection-start="6845" selection-end="6845" vertical-scroll-proportion="0.33333334">
          <folding />
        </state>
      </provider>
    </entry>
    <entry file="jar://C:/Program Files/Java/jdk1.6.0_26/src.zip!/java/net/URLConnection.java">
      <provider selected="true" editor-type-id="text-editor">
        <state line="777" column="23" selection-start="30919" selection-end="30919" vertical-scroll-proportion="0.33333334">
          <folding />
        </state>
      </provider>
    </entry>
    <entry file="file://$PROJECT_DIR$/WebViewApplet/src/web/view/ukhorskaya/ErrorWriterInApplet.java">
      <provider selected="true" editor-type-id="text-editor">
        <state line="65" column="30" selection-start="1851" selection-end="1851" vertical-scroll-proportion="0.0">
          <folding />
        </state>
      </provider>
    </entry>
    <entry file="file://$PROJECT_DIR$/WebViewServer/src/web/view/ukhorskaya/Main.java">
      <provider selected="true" editor-type-id="text-editor">
        <state line="18" column="13" selection-start="417" selection-end="417" vertical-scroll-proportion="0.0">
          <folding />
        </state>
      </provider>
    </entry>
    <entry file="file://$PROJECT_DIR$/src/web/view/ukhorskaya/exceptions/KotlinCoreException.java">
      <provider selected="true" editor-type-id="text-editor">
        <state line="23" column="41" selection-start="485" selection-end="485" vertical-scroll-proportion="0.0">
          <folding />
        </state>
      </provider>
    </entry>
    <entry file="file://$PROJECT_DIR$/src/web/view/ukhorskaya/server/ServerSettings.java">
      <provider selected="true" editor-type-id="text-editor">
        <state line="13" column="46" selection-start="357" selection-end="357" vertical-scroll-proportion="0.0">
          <folding />
        </state>
      </provider>
    </entry>
    <entry file="file://$PROJECT_DIR$/WebViewServer/src/web/view/ukhorskaya/handlers/ServerHandler.java">
      <provider selected="true" editor-type-id="text-editor">
        <state line="67" column="0" selection-start="3096" selection-end="3096" vertical-scroll-proportion="0.0">
          <folding />
        </state>
      </provider>
    </entry>
    <entry file="file://$PROJECT_DIR$/src/web/view/ukhorskaya/ErrorWriter.java">
      <provider selected="true" editor-type-id="text-editor">
        <state line="15" column="30" selection-start="267" selection-end="267" vertical-scroll-proportion="0.0">
          <folding />
        </state>
      </provider>
    </entry>
    <entry file="file://$PROJECT_DIR$/WebViewApplet/src/web/view/ukhorskaya/MainApplet.java">
      <provider selected="true" editor-type-id="text-editor">
        <state line="32" column="70" selection-start="949" selection-end="1010" vertical-scroll-proportion="0.0">
          <folding />
        </state>
      </provider>
    </entry>
    <entry file="file://$PROJECT_DIR$/TestModule/src/ResponseTest.java">
      <provider selected="true" editor-type-id="text-editor">
        <state line="44" column="46" selection-start="1504" selection-end="1504" vertical-scroll-proportion="0.0">
          <folding />
        </state>
      </provider>
    </entry>
    <entry file="file://$PROJECT_DIR$/src/web/view/ukhorskaya/responseHelpers/JsonResponseForCompletion.java">
      <provider selected="true" editor-type-id="text-editor">
        <state line="98" column="0" selection-start="4258" selection-end="4258" vertical-scroll-proportion="0.0">
          <folding>
            <element signature="imports" expanded="true" />
            <element signature="e#2507#2516#0" expanded="true" />
            <element signature="e#4475#4491#0" expanded="true" />
          </folding>
        </state>
      </provider>
    </entry>
    <entry file="file://$PROJECT_DIR$/src/web/view/ukhorskaya/responseHelpers/JsonResponseForHighlighting.java">
      <provider selected="true" editor-type-id="text-editor">
        <state line="34" column="0" selection-start="956" selection-end="956" vertical-scroll-proportion="0.0">
          <folding />
        </state>
      </provider>
    </entry>
    <entry file="file://$PROJECT_DIR$/WebViewServer/resources/components/common.js">
      <provider selected="true" editor-type-id="text-editor">
        <state line="54" column="1" selection-start="1388" selection-end="1388" vertical-scroll-proportion="0.0">
          <folding>
            <element signature="n#!!doc" expanded="true" />
          </folding>
        </state>
      </provider>
    </entry>
    <entry file="file://$PROJECT_DIR$/WebViewServer/resources/codemirror/lib/complete.js">
      <provider selected="true" editor-type-id="text-editor">
        <state line="451" column="80" selection-start="17866" selection-end="17866" vertical-scroll-proportion="0.0">
          <folding />
        </state>
      </provider>
    </entry>
    <entry file="file://$PROJECT_DIR$/WebViewServer/src/web/view/ukhorskaya/sessions/HttpSession.java">
      <provider selected="true" editor-type-id="text-editor">
        <state line="189" column="0" selection-start="8088" selection-end="8088" vertical-scroll-proportion="0.0">
          <folding />
        </state>
      </provider>
    </entry>
    <entry file="file://$PROJECT_DIR$/src/web/view/ukhorskaya/errorsDescriptors/ErrorAnalyzer.java">
      <provider selected="true" editor-type-id="text-editor">
        <state line="69" column="0" selection-start="2635" selection-end="2635" vertical-scroll-proportion="0.41518986">
          <folding>
            <element signature="imports" expanded="true" />
            <element signature="e#1720#1737#0" expanded="true" />
            <element signature="e#2208#2225#0" expanded="true" />
            <element signature="e#3357#3366#0" expanded="true" />
          </folding>
        </state>
      </provider>
    </entry>
  </component>
  <component name="masterDetails">
    <states>
      <state key="ArtifactsStructureConfigurable.UI">
        <settings>
          <artifact-editor>
            <show-content>
              <type id="library" />
              <type id="jpa-descriptors" />
              <type id="javaee-facet-resources" />
              <type id="artifact" />
            </show-content>
          </artifact-editor>
          <last-edited>WebViewServer:jar</last-edited>
          <splitter-proportions>
            <option name="proportions">
              <list>
                <option value="0.2" />
                <option value="0.5" />
              </list>
            </option>
          </splitter-proportions>
        </settings>
      </state>
      <state key="FacetStructureConfigurable.UI">
        <settings>
          <last-edited>No facets are configured</last-edited>
          <splitter-proportions>
            <option name="proportions">
              <list>
                <option value="0.2" />
              </list>
            </option>
          </splitter-proportions>
        </settings>
      </state>
      <state key="GlobalLibrariesConfigurable.UI">
        <settings>
          <last-edited>json</last-edited>
          <splitter-proportions>
            <option name="proportions">
              <list>
                <option value="0.2" />
              </list>
            </option>
          </splitter-proportions>
        </settings>
      </state>
      <state key="JdkListConfigurable.UI">
        <settings>
          <last-edited>1.6</last-edited>
          <splitter-proportions>
            <option name="proportions">
              <list>
                <option value="0.2" />
              </list>
            </option>
          </splitter-proportions>
        </settings>
      </state>
      <state key="ModuleStructureConfigurable.UI">
        <settings>
          <last-edited>WebViewApplet</last-edited>
          <splitter-proportions>
            <option name="proportions">
              <list>
                <option value="0.2" />
              </list>
            </option>
          </splitter-proportions>
        </settings>
      </state>
      <state key="ProjectJDKs.UI">
        <settings>
          <last-edited>1.6</last-edited>
          <splitter-proportions>
            <option name="proportions">
              <list>
                <option value="0.2" />
              </list>
            </option>
          </splitter-proportions>
        </settings>
      </state>
      <state key="ProjectLibrariesConfigurable.UI">
        <settings>
          <last-edited>commons-lang-2.4</last-edited>
          <splitter-proportions>
            <option name="proportions">
              <list>
                <option value="0.2" />
              </list>
            </option>
          </splitter-proportions>
        </settings>
      </state>
    </states>
  </component>
=======
    <component name="ArtifactsWorkspaceSettings">
        <artifacts-to-build>
            <artifact name="WebViewApplet:jar"/>
        </artifacts-to-build>
    </component>
    <component name="ChangeListManager">
        <list default="true" id="45c0e56c-dbc0-48d1-8bb0-43688b820465" name="Default" comment="">
            <change type="NEW" beforePath=""
                    afterPath="$PROJECT_DIR$/../k2js/translator/src/org/jetbrains/k2js/translate/context/NamingScope.java"/>
            <change type="MODIFICATION" beforePath="$PROJECT_DIR$/../k2js/.idea/workspace.xml"
                    afterPath="$PROJECT_DIR$/../k2js/.idea/workspace.xml"/>
            <change type="MODIFICATION" beforePath="$PROJECT_DIR$/../k2js/out/production/frontend/jet/Library.jet"
                    afterPath="$PROJECT_DIR$/../k2js/out/production/frontend/jet/Library.jet"/>
            <change type="MODIFICATION"
                    beforePath="$PROJECT_DIR$/../k2js/translator/src/org/jetbrains/k2js/translate/context/TranslationContext.java"
                    afterPath="$PROJECT_DIR$/../k2js/translator/src/org/jetbrains/k2js/translate/context/TranslationContext.java"/>
            <change type="MODIFICATION"
                    beforePath="$PROJECT_DIR$/../k2js/translator/src/org/jetbrains/k2js/translate/reference/ArrayAccessTranslator.java"
                    afterPath="$PROJECT_DIR$/../k2js/translator/src/org/jetbrains/k2js/translate/reference/ArrayAccessTranslator.java"/>
            <change type="MODIFICATION"
                    beforePath="$PROJECT_DIR$/../k2js/translator/src/org/jetbrains/k2js/translate/utils/TranslationUtils.java"
                    afterPath="$PROJECT_DIR$/../k2js/translator/src/org/jetbrains/k2js/translate/utils/TranslationUtils.java"/>
        </list>
        <ignored path="WebView.iws"/>
        <ignored path=".idea/workspace.xml"/>
        <ignored path=".idea/dictionaries/Natalia_Ukhorskaya.xml"/>
        <ignored path="helpAndExamples.zip"/>
        <ignored path="logs/"/>
        <option name="TRACKING_ENABLED" value="true"/>
        <option name="SHOW_DIALOG" value="false"/>
        <option name="HIGHLIGHT_CONFLICTS" value="true"/>
        <option name="HIGHLIGHT_NON_ACTIVE_CHANGELIST" value="false"/>
        <option name="LAST_RESOLUTION" value="IGNORE"/>
    </component>
    <component name="ChangesViewManager" flattened_view="true" show_ignored="false"/>
    <component name="Commander">
        <leftPanel/>
        <rightPanel/>
        <splitter proportion="0.5"/>
    </component>
    <component name="CoverageDataManager">
        <SUITE FILE_PATH="coverage/WebView$Main.ic" NAME="Main Coverage Results" MODIFIED="1322729375760"
               SOURCE_PROVIDER="com.intellij.coverage.DefaultCoverageFileProvider" RUNNER="idea"
               COVERAGE_BY_TEST_ENABLED="true" COVERAGE_TRACING_ENABLED="true"/>
    </component>
    <component name="CreatePatchCommitExecutor">
        <option name="PATCH_PATH" value=""/>
    </component>
    <component name="DaemonCodeAnalyzer">
        <disable_hints/>
    </component>
    <component name="DebuggerManager">
        <breakpoint_any>
            <breakpoint>
                <option name="NOTIFY_CAUGHT" value="true"/>
                <option name="NOTIFY_UNCAUGHT" value="true"/>
                <option name="ENABLED" value="false"/>
                <option name="LOG_ENABLED" value="false"/>
                <option name="LOG_EXPRESSION_ENABLED" value="false"/>
                <option name="SUSPEND_POLICY" value="SuspendAll"/>
                <option name="COUNT_FILTER_ENABLED" value="false"/>
                <option name="COUNT_FILTER" value="0"/>
                <option name="CONDITION_ENABLED" value="false"/>
                <option name="CLASS_FILTERS_ENABLED" value="false"/>
                <option name="INSTANCE_FILTERS_ENABLED" value="false"/>
                <option name="CONDITION" value=""/>
                <option name="LOG_MESSAGE" value=""/>
            </breakpoint>
            <breakpoint>
                <option name="NOTIFY_CAUGHT" value="true"/>
                <option name="NOTIFY_UNCAUGHT" value="true"/>
                <option name="ENABLED" value="false"/>
                <option name="LOG_ENABLED" value="false"/>
                <option name="LOG_EXPRESSION_ENABLED" value="false"/>
                <option name="SUSPEND_POLICY" value="SuspendAll"/>
                <option name="COUNT_FILTER_ENABLED" value="false"/>
                <option name="COUNT_FILTER" value="0"/>
                <option name="CONDITION_ENABLED" value="false"/>
                <option name="CLASS_FILTERS_ENABLED" value="false"/>
                <option name="INSTANCE_FILTERS_ENABLED" value="false"/>
                <option name="CONDITION" value=""/>
                <option name="LOG_MESSAGE" value=""/>
            </breakpoint>
        </breakpoint_any>
        <breakpoint_rules/>
        <ui_properties>
            <property name="line_breakpoints_groupByMethods" value="false"/>
            <property name="line_breakpoints_viewId" value="TABLE"/>
            <property name="exception_breakpoints_flattenPackages" value="true"/>
            <property name="method_breakpoints_flattenPackages" value="true"/>
            <property name="field_breakpoints_flattenPackages" value="true"/>
            <property name="exception_breakpoints_groupByMethods" value="false"/>
            <property name="line_breakpoints_groupByClasses" value="true"/>
            <property name="method_breakpoints_viewId" value="TABLE"/>
            <property name="field_breakpoints_groupByMethods" value="false"/>
            <property name="line_breakpoints_flattenPackages" value="true"/>
            <property name="field_breakpoints_groupByClasses" value="true"/>
            <property name="method_breakpoints_groupByClasses" value="true"/>
            <property name="exception_breakpoints_viewId" value="TABLE"/>
            <property name="field_breakpoints_viewId" value="TABLE"/>
            <property name="exception_breakpoints_groupByClasses" value="true"/>
            <property name="method_breakpoints_groupByMethods" value="false"/>
        </ui_properties>
    </component>
    <component name="FavoritesManager">
        <favorites_list name="WebView"/>
    </component>
    <component name="FileEditorManager">
        <leaf>
            <file leaf-file-name="SingleRootFileViewProvider.java" pinned="false" current="false"
                  current-in-tab="false">
                <entry file="file://$PROJECT_DIR$/WebViewApplet/src/com/intellij/psi/SingleRootFileViewProvider.java">
                    <provider selected="true" editor-type-id="text-editor">
                        <state line="274" column="0" selection-start="10379" selection-end="10379"
                               vertical-scroll-proportion="0.0">
                            <folding/>
                        </state>
                    </provider>
                </entry>
            </file>
            <file leaf-file-name="CoreJavaFileManager.java" pinned="false" current="true" current-in-tab="true">
                <entry file="file://$PROJECT_DIR$/WebViewApplet/src/com/intellij/core/CoreJavaFileManager.java">
                    <provider selected="true" editor-type-id="text-editor">
                        <state line="93" column="46" selection-start="3566" selection-end="3566"
                               vertical-scroll-proportion="0.14561664">
                            <folding/>
                        </state>
                    </provider>
                </entry>
            </file>
            <file leaf-file-name="CoreJarFileSystem.java" pinned="false" current="false" current-in-tab="false">
                <entry file="file://$PROJECT_DIR$/WebViewApplet/src/com/intellij/openapi/vfs/impl/jar/CoreJarFileSystem.java">
                    <provider selected="true" editor-type-id="text-editor">
                        <state line="39" column="23" selection-start="1238" selection-end="1238"
                               vertical-scroll-proportion="0.0">
                            <folding/>
                        </state>
                    </provider>
                </entry>
            </file>
            <file leaf-file-name="CoreJarHandler.java" pinned="false" current="false" current-in-tab="false">
                <entry file="file://$PROJECT_DIR$/WebViewApplet/src/com/intellij/openapi/vfs/impl/jar/CoreJarHandler.java">
                    <provider selected="true" editor-type-id="text-editor">
                        <state line="26" column="45" selection-start="852" selection-end="852"
                               vertical-scroll-proportion="0.0">
                            <folding/>
                        </state>
                    </provider>
                </entry>
            </file>
            <file leaf-file-name="MainApplet.java" pinned="false" current="false" current-in-tab="false">
                <entry file="file://$PROJECT_DIR$/WebViewApplet/src/web/view/ukhorskaya/MainApplet.java">
                    <provider selected="true" editor-type-id="text-editor">
                        <state line="94" column="53" selection-start="4032" selection-end="4032"
                               vertical-scroll-proportion="0.0">
                            <folding/>
                        </state>
                    </provider>
                </entry>
            </file>
            <file leaf-file-name="JarHandlerBase.java" pinned="false" current="false" current-in-tab="false">
                <entry file="file://$PROJECT_DIR$/WebViewApplet/src/com/intellij/openapi/vfs/impl/jar/JarHandlerBase.java">
                    <provider selected="true" editor-type-id="text-editor">
                        <state line="117" column="0" selection-start="5131" selection-end="5131"
                               vertical-scroll-proportion="0.0">
                            <folding/>
                        </state>
                    </provider>
                </entry>
            </file>
        </leaf>
    </component>
    <component name="FindManager">
        <FindUsagesManager>
            <setting name="OPEN_NEW_TAB" value="false"/>
        </FindUsagesManager>
    </component>
    <component name="Git.Push.Settings">
        <option name="myUpdateMethod" value="REBASE"/>
    </component>
    <component name="Git.Settings">
        <option name="CHECKOUT_INCLUDE_TAGS" value="false"/>
        <option name="UPDATE_CHANGES_POLICY" value="STASH"/>
        <option name="LINE_SEPARATORS_CONVERSION" value="ASK"/>
    </component>
    <component name="GitLogSettings">
        <option name="myStructureFilterPaths"/>
    </component>
    <component name="IdeDocumentHistory">
        <option name="changedFiles">
            <list>
                <option value="$PROJECT_DIR$/WebViewApplet/src/jet/Library.jet"/>
                <option value="$PROJECT_DIR$/WebViewServer/resources/codemirror/lib/complete.js"/>
                <option value="$PROJECT_DIR$/WebViewApplet/src/com/intellij/openapi/vfs/impl/jar/CoreJarFileSystem.java"/>
                <option value="$PROJECT_DIR$/src/web/view/ukhorskaya/errorsDescriptors/ErrorAnalyzer.java"/>
                <option value="C:/Program Files/Java/jdk1.6.0_26/src.zip!/java/util/zip/ZipInputStream.java"/>
                <option value="C:/src/idea/platform/core-impl/src/com/intellij/openapi/vfs/impl/jar/CoreJarHandler.java"/>
                <option value="$PROJECT_DIR$/WebViewApplet/src/com/intellij/core/CoreJavaFileManager.java"/>
                <option value="$PROJECT_DIR$/WebViewApplet/src/com/intellij/openapi/vfs/impl/jar/CoreJarHandler.java"/>
                <option value="C:/src/idea/platform/core-api/src/com/intellij/lang/ParserDefinition.java"/>
                <option value="$PROJECT_DIR$/WebViewApplet/src/com/intellij/psi/SingleRootFileViewProvider.java"/>
                <option value="$PROJECT_DIR$/WebViewApplet/src/com/intellij/openapi/vfs/impl/jar/RtJarVirtualFile.java"/>
                <option value="C:/Program Files/Java/jdk1.6.0_26/src.zip!/java/io/ByteArrayOutputStream.java"/>
                <option value="C:/src/idea/platform/core-impl/src/com/intellij/openapi/fileEditor/impl/LoadTextUtil.java"/>
                <option value="$PROJECT_DIR$/WebViewApplet/src/com/intellij/openapi/fileEditor/impl/LoadTextUtil.java"/>
                <option value="$PROJECT_DIR$/WebViewApplet/src/web/view/ukhorskaya/MainApplet.java"/>
                <option value="$PROJECT_DIR$/WebViewApplet/src/com/intellij/openapi/vfs/impl/jar/JarHandlerBase.java"/>
            </list>
        </option>
    </component>
    <component name="LogFilters">
        <option name="FILTER_ERRORS" value="false"/>
        <option name="FILTER_WARNINGS" value="false"/>
        <option name="FILTER_INFO" value="true"/>
        <option name="FILTER_DEBUG" value="true"/>
        <option name="CUSTOM_FILTER"/>
    </component>
    <component name="ProjectFrameBounds">
        <option name="x" value="-8"/>
        <option name="y" value="-8"/>
        <option name="width" value="1936"/>
        <option name="height" value="1176"/>
    </component>
    <component name="ProjectLevelVcsManager" settingsEditedManually="true">
        <OptionsSetting value="true" id="Add"/>
        <OptionsSetting value="true" id="Remove"/>
        <OptionsSetting value="true" id="Checkout"/>
        <OptionsSetting value="true" id="Update"/>
        <OptionsSetting value="true" id="Status"/>
        <OptionsSetting value="true" id="Edit"/>
        <ConfirmationsSetting value="0" id="Add"/>
        <ConfirmationsSetting value="0" id="Remove"/>
    </component>
    <component name="ProjectReloadState">
        <option name="STATE" value="0"/>
    </component>
    <component name="ProjectStructureProblems">
        <ignored-problems>
            <problem id="unused-library(library:project:commons-httpclient-3.1-patched)"/>
            <problem id="unused-library(library:project:commons-lang-2.4)"/>
        </ignored-problems>
    </component>
    <component name="ProjectView">
        <navigator currentView="ProjectPane" proportions="" version="1" splitterProportion="0.5">
            <flattenPackages/>
            <showMembers/>
            <showModules/>
            <showLibraryContents/>
            <hideEmptyPackages/>
            <abbreviatePackageNames/>
            <autoscrollToSource/>
            <autoscrollFromSource/>
            <sortByType/>
        </navigator>
        <panes>
            <pane id="Scope">
                <subPane subId="Non-Project Files"/>
                <subPane subId="Project Files">
                    <PATH>
                        <PATH_ELEMENT USER_OBJECT="Root">
                            <option name="myItemId" value=""/>
                            <option name="myItemType" value=""/>
                        </PATH_ELEMENT>
                        <PATH_ELEMENT USER_OBJECT="WebView">
                            <option name="myItemId" value=""/>
                            <option name="myItemType" value=""/>
                        </PATH_ELEMENT>
                        <PATH_ELEMENT USER_OBJECT="WebView">
                            <option name="myItemId" value=""/>
                            <option name="myItemType" value=""/>
                        </PATH_ELEMENT>
                    </PATH>
                </subPane>
                <subPane subId="All">
                    <PATH>
                        <PATH_ELEMENT USER_OBJECT="Root">
                            <option name="myItemId" value=""/>
                            <option name="myItemType" value=""/>
                        </PATH_ELEMENT>
                        <PATH_ELEMENT USER_OBJECT="WebView">
                            <option name="myItemId" value=""/>
                            <option name="myItemType" value=""/>
                        </PATH_ELEMENT>
                    </PATH>
                </subPane>
            </pane>
            <pane id="ProjectPane">
                <subPane>
                    <PATH>
                        <PATH_ELEMENT>
                            <option name="myItemId" value="WebView"/>
                            <option name="myItemType"
                                    value="com.intellij.ide.projectView.impl.nodes.ProjectViewProjectNode"/>
                        </PATH_ELEMENT>
                    </PATH>
                    <PATH>
                        <PATH_ELEMENT>
                            <option name="myItemId" value="WebView"/>
                            <option name="myItemType"
                                    value="com.intellij.ide.projectView.impl.nodes.ProjectViewProjectNode"/>
                        </PATH_ELEMENT>
                        <PATH_ELEMENT>
                            <option name="myItemId" value="WebView"/>
                            <option name="myItemType" value="com.intellij.ide.projectView.impl.nodes.PsiDirectoryNode"/>
                        </PATH_ELEMENT>
                    </PATH>
                    <PATH>
                        <PATH_ELEMENT>
                            <option name="myItemId" value="WebView"/>
                            <option name="myItemType"
                                    value="com.intellij.ide.projectView.impl.nodes.ProjectViewProjectNode"/>
                        </PATH_ELEMENT>
                        <PATH_ELEMENT>
                            <option name="myItemId" value="WebView"/>
                            <option name="myItemType" value="com.intellij.ide.projectView.impl.nodes.PsiDirectoryNode"/>
                        </PATH_ELEMENT>
                        <PATH_ELEMENT>
                            <option name="myItemId" value="WebViewServer"/>
                            <option name="myItemType" value="com.intellij.ide.projectView.impl.nodes.PsiDirectoryNode"/>
                        </PATH_ELEMENT>
                    </PATH>
                    <PATH>
                        <PATH_ELEMENT>
                            <option name="myItemId" value="WebView"/>
                            <option name="myItemType"
                                    value="com.intellij.ide.projectView.impl.nodes.ProjectViewProjectNode"/>
                        </PATH_ELEMENT>
                        <PATH_ELEMENT>
                            <option name="myItemId" value="WebView"/>
                            <option name="myItemType" value="com.intellij.ide.projectView.impl.nodes.PsiDirectoryNode"/>
                        </PATH_ELEMENT>
                        <PATH_ELEMENT>
                            <option name="myItemId" value="WebViewServer"/>
                            <option name="myItemType" value="com.intellij.ide.projectView.impl.nodes.PsiDirectoryNode"/>
                        </PATH_ELEMENT>
                        <PATH_ELEMENT>
                            <option name="myItemId" value="resources"/>
                            <option name="myItemType" value="com.intellij.ide.projectView.impl.nodes.PsiDirectoryNode"/>
                        </PATH_ELEMENT>
                    </PATH>
                </subPane>
            </pane>
            <pane id="PackagesPane">
                <subPane>
                    <PATH>
                        <PATH_ELEMENT>
                            <option name="myItemId" value="WebView"/>
                            <option name="myItemType"
                                    value="com.intellij.ide.projectView.impl.nodes.PackageViewProjectNode"/>
                        </PATH_ELEMENT>
                        <PATH_ELEMENT>
                            <option name="myItemId" value="WebView"/>
                            <option name="myItemType"
                                    value="com.intellij.ide.projectView.impl.nodes.PackageViewModuleNode"/>
                        </PATH_ELEMENT>
                    </PATH>
                    <PATH>
                        <PATH_ELEMENT>
                            <option name="myItemId" value="WebView"/>
                            <option name="myItemType"
                                    value="com.intellij.ide.projectView.impl.nodes.PackageViewProjectNode"/>
                        </PATH_ELEMENT>
                        <PATH_ELEMENT>
                            <option name="myItemId" value="WebView"/>
                            <option name="myItemType"
                                    value="com.intellij.ide.projectView.impl.nodes.PackageViewModuleNode"/>
                        </PATH_ELEMENT>
                        <PATH_ELEMENT>
                            <option name="myItemId" value="web.view.ukhorskaya"/>
                            <option name="myItemType"
                                    value="com.intellij.ide.projectView.impl.nodes.PackageElementNode"/>
                        </PATH_ELEMENT>
                    </PATH>
                    <PATH>
                        <PATH_ELEMENT>
                            <option name="myItemId" value="WebView"/>
                            <option name="myItemType"
                                    value="com.intellij.ide.projectView.impl.nodes.PackageViewProjectNode"/>
                        </PATH_ELEMENT>
                    </PATH>
                </subPane>
            </pane>
        </panes>
    </component>
    <component name="PropertiesComponent">
        <property name="GenerateAntBuildDialog.generateIdeaHomeProperty" value="true"/>
        <property name="project.structure.last.edited" value="Global Libraries"/>
        <property name="FileHistory.git4idea.history.GitHistoryProvider_flatWidth0" value="115"/>
        <property name="OverrideImplement.combined" value="true"/>
        <property name="project.structure.proportion" value="0.15"/>
        <property name="FileHistory.git4idea.history.GitHistoryProvider_flatWidth1" value="127"/>
        <property name="options.splitter.main.proportions" value="0.3"/>
        <property name="Repository.Attach.JavaDocs" value="false"/>
        <property name="GenerateAntBuildDialog.generateSingleFile" value="false"/>
        <property name="recentsLimit" value="5"/>
        <property name="MemberChooser.sorted" value="false"/>
        <property name="FileHistory.git4idea.history.GitHistoryProvider_flatOrder1" value="1"/>
        <property name="FileHistory.git4idea.history.GitHistoryProvider_treeWidth0" value="133"/>
        <property name="FileHistory.git4idea.history.GitHistoryProvider_flatOrder0" value="0"/>
        <property name="GenerateAntBuildDialog.inclineRuntiemClasspath" value="true"/>
        <property name="FileHistory.git4idea.history.GitHistoryProvider_flatWidth2" value="134"/>
        <property name="FileHistory.git4idea.history.GitHistoryProvider_treeWidth3" value="807"/>
        <property name="FileHistory.git4idea.history.GitHistoryProvider_flatWidth3" value="813"/>
        <property name="FileHistory.git4idea.history.GitHistoryProvider_treeWidth2" value="128"/>
        <property name="FileHistory.git4idea.history.GitHistoryProvider_treeWidth1" value="121"/>
        <property name="GoToClass.includeJavaFiles" value="false"/>
        <property name="GenerateAntBuildDialog.outputFileNameProperty" value="webview"/>
        <property name="GenerateAntBuildDialog.enableUiFormCompile" value="true"/>
        <property name="GoToClass.toSaveIncludeLibraries" value="false"/>
        <property name="WebServerToolWindowFactoryState" value="false"/>
        <property name="FileHistory.git4idea.history.GitHistoryProvider_flatOrder2" value="2"/>
        <property name="FileHistory.git4idea.history.GitHistoryProvider_flatOrder3" value="3"/>
        <property name="MemberChooser.showClasses" value="true"/>
        <property name="Repository.Attach.Sources" value="false"/>
        <property name="GoToClass.includeLibraries" value="false"/>
        <property name="options.splitter.details.proportions" value="0.2"/>
        <property name="Downloaded.Files.Path" value="C:\Development\git-contrib\jet-contrib\WebView\lib"/>
        <property name="GoToFile.includeJavaFiles" value="false"/>
        <property name="FileHistory.git4idea.history.GitHistoryProvider_treeOrder0" value="0"/>
        <property name="FileHistory.git4idea.history.GitHistoryProvider_treeOrder3" value="3"/>
        <property name="FileHistory.git4idea.history.GitHistoryProvider_treeOrder1" value="1"/>
        <property name="FileHistory.git4idea.history.GitHistoryProvider_treeOrder2" value="2"/>
        <property name="options.lastSelected" value="project.propCompiler"/>
        <property name="GenerateAntBuildDialog.forceTargetJdk" value="true"/>
        <property name="project.structure.side.proportion" value="0.2"/>
        <property name="DefaultHtmlFileTemplate" value="Html"/>
        <property name="MemberChooser.copyJavadoc" value="false"/>
        <property name="findjar.last.used.dir" value="$PROJECT_DIR$/lib"/>
        <property name="GenerateAntBuildDialog.backupFiles" value="false"/>
        <property name="dynamic.classpath" value="false"/>
        <property name="options.searchVisible" value="true"/>
    </component>
    <component name="RecentsManager">
        <key name="CopyClassDialog.RECENTS_KEY">
            <recent name="web.view.ukhorskaya.sessions"/>
            <recent name="web.view.ukhorskaya"/>
            <recent name=""/>
        </key>
        <key name="CopyFile.RECENT_KEYS">
            <recent name="C:\Development\git-contrib\jet-contrib\WebView\WebViewApplet\src\jet"/>
            <recent name="C:\Development\git-contrib\jet-contrib\WebView\src\web\view\ukhorskaya"/>
            <recent name="C:\Development\git-contrib\jet-contrib\WebView\WebViewServer\src"/>
            <recent name="C:\Development\git-contrib\jet-contrib\WebView\WebViewApplet\src\web\view\ukhorskaya"/>
            <recent name="C:\Development\git-contrib\jet-contrib\WebView\logs"/>
        </key>
    </component>
    <component name="RunManager" selected="Applet.AppletDebug">
        <configuration default="true" type="Remote" factoryName="Remote">
            <option name="USE_SOCKET_TRANSPORT" value="true"/>
            <option name="SERVER_MODE" value="false"/>
            <option name="SHMEM_ADDRESS" value="javadebug"/>
            <option name="HOST" value="localhost"/>
            <option name="PORT" value="5005"/>
            <method>
                <option name="AntTarget" enabled="false"/>
                <option name="BuildArtifacts" enabled="false"/>
                <option name="Maven.BeforeRunTask" enabled="false"/>
                <option name="PhingTarget" enabled="false"/>
            </method>
        </configuration>
        <configuration default="true" type="FlexUnitRunConfigurationType" factoryName="FlexUnit" adl_options=""
                       air_descriptor_path="" air_program_params="" air_publisher_id="" air_root_dir_path=""
                       air_run_mode="AppDescriptor" browser_family="FIREFOX" class_name="" debugger_sdk="Module SDK"
                       html_or_swf_file_path="" launcher_type="OSDefault" main_class_name="" method_name=""
                       module_name="" output_log_level="" package_name="" player_path="FlashPlayer.exe" port="0"
                       run_mode="HtmlOrSwfFile" run_trusted="true" scope="Class" socket_policy_port="0"
                       url_to_launch="http://">
            <method>
                <option name="AntTarget" enabled="false"/>
                <option name="BuildArtifacts" enabled="false"/>
                <option name="Make" enabled="true"/>
                <option name="Maven.BeforeRunTask" enabled="false"/>
            </method>
        </configuration>
        <configuration default="true" type="Applet" factoryName="Applet">
            <module name=""/>
            <option name="MAIN_CLASS_NAME"/>
            <option name="HTML_FILE_NAME"/>
            <option name="HTML_USED" value="false"/>
            <option name="WIDTH" value="400"/>
            <option name="HEIGHT" value="300"/>
            <option name="POLICY_FILE" value="$IDEA_HOME$/bin/appletviewer.policy"/>
            <option name="VM_PARAMETERS"/>
            <option name="ALTERNATIVE_JRE_PATH_ENABLED" value="false"/>
            <option name="ALTERNATIVE_JRE_PATH"/>
            <method>
                <option name="AntTarget" enabled="false"/>
                <option name="BuildArtifacts" enabled="false"/>
                <option name="Make" enabled="true"/>
                <option name="Maven.BeforeRunTask" enabled="false"/>
                <option name="PhingTarget" enabled="false"/>
            </method>
        </configuration>
        <configuration default="true" type="Application" factoryName="Application">
            <extension name="coverage" enabled="false" merge="false"/>
            <option name="MAIN_CLASS_NAME"/>
            <option name="VM_PARAMETERS"/>
            <option name="PROGRAM_PARAMETERS"/>
            <option name="WORKING_DIRECTORY" value="$PROJECT_DIR$"/>
            <option name="ALTERNATIVE_JRE_PATH_ENABLED" value="false"/>
            <option name="ALTERNATIVE_JRE_PATH"/>
            <option name="ENABLE_SWING_INSPECTOR" value="false"/>
            <option name="ENV_VARIABLES"/>
            <option name="PASS_PARENT_ENVS" value="true"/>
            <module name=""/>
            <envs/>
            <method>
                <option name="AntTarget" enabled="false"/>
                <option name="BuildArtifacts" enabled="false"/>
                <option name="Make" enabled="true"/>
                <option name="Maven.BeforeRunTask" enabled="false"/>
                <option name="PhingTarget" enabled="false"/>
            </method>
        </configuration>
        <configuration default="true" type="JUnit" factoryName="JUnit">
            <extension name="coverage" enabled="false" merge="false"/>
            <module name=""/>
            <option name="ALTERNATIVE_JRE_PATH_ENABLED" value="false"/>
            <option name="ALTERNATIVE_JRE_PATH"/>
            <option name="PACKAGE_NAME"/>
            <option name="MAIN_CLASS_NAME"/>
            <option name="METHOD_NAME"/>
            <option name="TEST_OBJECT" value="class"/>
            <option name="VM_PARAMETERS"/>
            <option name="PARAMETERS"/>
            <option name="WORKING_DIRECTORY" value="$PROJECT_DIR$"/>
            <option name="ENV_VARIABLES"/>
            <option name="PASS_PARENT_ENVS" value="true"/>
            <option name="TEST_SEARCH_SCOPE">
                <value defaultName="moduleWithDependencies"/>
            </option>
            <envs/>
            <patterns/>
            <method>
                <option name="AntTarget" enabled="false"/>
                <option name="BuildArtifacts" enabled="false"/>
                <option name="Make" enabled="true"/>
                <option name="Maven.BeforeRunTask" enabled="false"/>
                <option name="PhingTarget" enabled="false"/>
            </method>
        </configuration>
        <configuration default="true" type="JavascriptDebugSession" factoryName="Local">
            <JSDebuggerConfigurationSettings>
                <option name="engineId" value="embedded"/>
                <option name="fileUrl"/>
            </JSDebuggerConfigurationSettings>
            <method>
                <option name="AntTarget" enabled="false"/>
                <option name="BuildArtifacts" enabled="false"/>
                <option name="Maven.BeforeRunTask" enabled="false"/>
            </method>
        </configuration>
        <configuration default="false" name="Unnamed" type="Applet" factoryName="Applet">
            <module name="WebViewApplet"/>
            <option name="MAIN_CLASS_NAME" value="web.view.ukhorskaya.MainApplet"/>
            <option name="HTML_FILE_NAME"/>
            <option name="HTML_USED" value="false"/>
            <option name="WIDTH" value="400"/>
            <option name="HEIGHT" value="300"/>
            <option name="POLICY_FILE" value="file://$IDEA_HOME$/bin/appletviewer.policy"/>
            <option name="VM_PARAMETERS"/>
            <option name="ALTERNATIVE_JRE_PATH_ENABLED" value="false"/>
            <option name="ALTERNATIVE_JRE_PATH" value=""/>
            <RunnerSettings RunnerId="Run"/>
            <ConfigurationWrapper RunnerId="Run"/>
            <method/>
        </configuration>
        <configuration default="false" name="AppletDebug" type="Applet" factoryName="Applet">
            <module name="WebViewApplet"/>
            <option name="MAIN_CLASS_NAME"/>
            <option name="HTML_FILE_NAME" value="http://st-004/"/>
            <option name="HTML_USED" value="true"/>
            <option name="WIDTH" value="400"/>
            <option name="HEIGHT" value="300"/>
            <option name="POLICY_FILE" value="file://C:/Program Files/Java/jdk1.6.0_26/jre/lib/security/java.policy"/>
            <option name="VM_PARAMETERS"/>
            <option name="ALTERNATIVE_JRE_PATH_ENABLED" value="false"/>
            <option name="ALTERNATIVE_JRE_PATH" value=""/>
            <RunnerSettings RunnerId="Debug">
                <option name="DEBUG_PORT" value=""/>
                <option name="TRANSPORT" value="0"/>
                <option name="LOCAL" value="true"/>
            </RunnerSettings>
            <ConfigurationWrapper RunnerId="Debug"/>
            <method/>
        </configuration>
        <configuration default="false" name="Main" type="Application" factoryName="Application">
            <log_file path="$PROJECT_DIR$/logs/kotlinCompiler.log" checked="true" skipped="true" show_all="false"
                      alias="a"/>
            <output_file path="$PROJECT_DIR$/../../../log.csv" is_save="false"/>
            <extension name="coverage" enabled="false" merge="false" runner="idea"/>
            <option name="MAIN_CLASS_NAME" value="web.view.ukhorskaya.Main"/>
            <option name="VM_PARAMETERS" value="-Xdebug -Xrunjdwp:transport=dt_socket,server=y,suspend=n,address=80"/>
            <option name="PROGRAM_PARAMETERS" value=""/>
            <option name="WORKING_DIRECTORY" value="file://$PROJECT_DIR$"/>
            <option name="ALTERNATIVE_JRE_PATH_ENABLED" value="false"/>
            <option name="ALTERNATIVE_JRE_PATH" value=""/>
            <option name="ENABLE_SWING_INSPECTOR" value="false"/>
            <option name="ENV_VARIABLES"/>
            <option name="PASS_PARENT_ENVS" value="true"/>
            <module name="WebViewServer"/>
            <envs/>
            <RunnerSettings RunnerId="Cover"/>
            <RunnerSettings RunnerId="Debug">
                <option name="DEBUG_PORT" value=""/>
                <option name="TRANSPORT" value="0"/>
                <option name="LOCAL" value="true"/>
            </RunnerSettings>
            <RunnerSettings RunnerId="Run"/>
            <ConfigurationWrapper RunnerId="Cover"/>
            <ConfigurationWrapper RunnerId="Debug"/>
            <ConfigurationWrapper RunnerId="Run"/>
            <method/>
        </configuration>
        <configuration default="false" name="MainWithJar" type="Application" factoryName="Application">
            <extension name="coverage" enabled="false" merge="false" runner="idea"/>
            <option name="MAIN_CLASS_NAME" value="web.view.ukhorskaya.Main"/>
            <option name="VM_PARAMETERS" value=""/>
            <option name="PROGRAM_PARAMETERS" value=""/>
            <option name="WORKING_DIRECTORY" value="file://$PROJECT_DIR$"/>
            <option name="ALTERNATIVE_JRE_PATH_ENABLED" value="false"/>
            <option name="ALTERNATIVE_JRE_PATH" value=""/>
            <option name="ENABLE_SWING_INSPECTOR" value="false"/>
            <option name="ENV_VARIABLES"/>
            <option name="PASS_PARENT_ENVS" value="true"/>
            <module name="WebViewApplet"/>
            <envs/>
            <RunnerSettings RunnerId="Debug">
                <option name="DEBUG_PORT" value=""/>
                <option name="TRANSPORT" value="0"/>
                <option name="LOCAL" value="true"/>
            </RunnerSettings>
            <RunnerSettings RunnerId="Run"/>
            <ConfigurationWrapper RunnerId="Debug"/>
            <ConfigurationWrapper RunnerId="Run"/>
            <method>
                <option name="BuildArtifacts" enabled="true"/>
            </method>
        </configuration>
        <configuration default="false" name="ResponseTest" type="JUnit" factoryName="JUnit">
            <extension name="coverage" enabled="false" merge="false" runner="idea"/>
            <module name="TestModule"/>
            <option name="ALTERNATIVE_JRE_PATH_ENABLED" value="false"/>
            <option name="ALTERNATIVE_JRE_PATH" value=""/>
            <option name="PACKAGE_NAME" value=""/>
            <option name="MAIN_CLASS_NAME" value="ResponseTest"/>
            <option name="METHOD_NAME" value="test$execution$Foo"/>
            <option name="TEST_OBJECT" value="class"/>
            <option name="VM_PARAMETERS" value=""/>
            <option name="PARAMETERS" value=""/>
            <option name="WORKING_DIRECTORY" value="file://$PROJECT_DIR$"/>
            <option name="ENV_VARIABLES"/>
            <option name="PASS_PARENT_ENVS" value="true"/>
            <option name="TEST_SEARCH_SCOPE">
                <value defaultName="moduleWithDependencies"/>
            </option>
            <envs/>
            <patterns/>
            <RunnerSettings RunnerId="Debug">
                <option name="DEBUG_PORT" value=""/>
                <option name="TRANSPORT" value="0"/>
                <option name="LOCAL" value="true"/>
            </RunnerSettings>
            <RunnerSettings RunnerId="Run"/>
            <ConfigurationWrapper RunnerId="Debug"/>
            <ConfigurationWrapper RunnerId="Run"/>
            <method/>
        </configuration>
        <configuration default="false" name="Unnamed" type="JavascriptDebugSession" factoryName="Local">
            <JSDebuggerConfigurationSettings>
                <option name="engineId" value="firefox"/>
                <option name="fileUrl"/>
            </JSDebuggerConfigurationSettings>
            <RunnerSettings RunnerId="JavascriptDebugRunner"/>
            <ConfigurationWrapper RunnerId="JavascriptDebugRunner"/>
            <method/>
        </configuration>
        <configuration default="false" name="ServerDebug" type="Remote" factoryName="Remote">
            <module name="WebViewServer"/>
            <option name="USE_SOCKET_TRANSPORT" value="true"/>
            <option name="SERVER_MODE" value="false"/>
            <option name="SHMEM_ADDRESS" value="javadebug"/>
            <option name="HOST" value="0.0.0.0"/>
            <option name="PORT" value="8080"/>
            <RunnerSettings RunnerId="Debug">
                <option name="DEBUG_PORT" value="8080"/>
                <option name="TRANSPORT" value="0"/>
                <option name="LOCAL" value="false"/>
            </RunnerSettings>
            <ConfigurationWrapper RunnerId="Debug"/>
            <method/>
        </configuration>
        <list size="7">
            <item index="0" class="java.lang.String" itemvalue="Applet.Unnamed"/>
            <item index="1" class="java.lang.String" itemvalue="Applet.AppletDebug"/>
            <item index="2" class="java.lang.String" itemvalue="Application.Main"/>
            <item index="3" class="java.lang.String" itemvalue="Application.MainWithJar"/>
            <item index="4" class="java.lang.String" itemvalue="JUnit.ResponseTest"/>
            <item index="5" class="java.lang.String" itemvalue="JavaScript Debug.Unnamed"/>
            <item index="6" class="java.lang.String" itemvalue="Remote.ServerDebug"/>
        </list>
        <configuration name="&lt;template&gt;" type="WebApp" default="true" selected="false">
            <Host>localhost</Host>
            <Port>5050</Port>
        </configuration>
    </component>
    <component name="ShelveChangesManager" show_recycled="false"/>
    <component name="SvnConfiguration" maxAnnotateRevisions="500">
        <option name="USER" value=""/>
        <option name="PASSWORD" value=""/>
        <option name="mySSHConnectionTimeout" value="30000"/>
        <option name="mySSHReadTimeout" value="30000"/>
        <option name="LAST_MERGED_REVISION"/>
        <option name="MERGE_DRY_RUN" value="false"/>
        <option name="MERGE_DIFF_USE_ANCESTRY" value="true"/>
        <option name="UPDATE_LOCK_ON_DEMAND" value="false"/>
        <option name="IGNORE_SPACES_IN_MERGE" value="false"/>
        <option name="DETECT_NESTED_COPIES" value="true"/>
        <option name="CHECK_NESTED_FOR_QUICK_MERGE" value="false"/>
        <option name="IGNORE_SPACES_IN_ANNOTATE" value="true"/>
        <option name="SHOW_MERGE_SOURCES_IN_ANNOTATE" value="true"/>
        <option name="FORCE_UPDATE" value="false"/>
        <configuration useDefault="true">C:\Documents and Settings\Natalia.Ukhorskaya\Application Data\Subversion
        </configuration>
        <myIsUseDefaultProxy>false</myIsUseDefaultProxy>
    </component>
    <component name="SvnConfiguration17" maxAnnotateRevisions="500">
        <option name="USER" value=""/>
        <option name="PASSWORD" value=""/>
        <option name="mySSHConnectionTimeout" value="30000"/>
        <option name="mySSHReadTimeout" value="30000"/>
        <option name="LAST_MERGED_REVISION"/>
        <option name="MERGE_DRY_RUN" value="false"/>
        <option name="MERGE_DIFF_USE_ANCESTRY" value="true"/>
        <option name="UPDATE_LOCK_ON_DEMAND" value="false"/>
        <option name="IGNORE_SPACES_IN_MERGE" value="false"/>
        <option name="DETECT_NESTED_COPIES" value="true"/>
        <option name="CHECK_NESTED_FOR_QUICK_MERGE" value="false"/>
        <option name="IGNORE_SPACES_IN_ANNOTATE" value="true"/>
        <option name="SHOW_MERGE_SOURCES_IN_ANNOTATE" value="true"/>
        <option name="FORCE_UPDATE" value="false"/>
        <configuration useDefault="false">C:\Documents and Settings\Natalia.Ukhorskaya\Application Data\Subversion
        </configuration>
        <myIsUseDefaultProxy>false</myIsUseDefaultProxy>
    </component>
    <component name="TaskManager">
        <task active="true" id="Default" summary="Default task">
            <changelist id="45c0e56c-dbc0-48d1-8bb0-43688b820465" name="Default" comment=""/>
            <created>1320312695146</created>
            <updated>1320312695146</updated>
        </task>
        <servers/>
    </component>
    <component name="TodoView" selected-index="0">
        <todo-panel id="selected-file">
            <are-packages-shown value="false"/>
            <are-modules-shown value="false"/>
            <flatten-packages value="false"/>
            <is-autoscroll-to-source value="true"/>
        </todo-panel>
        <todo-panel id="all">
            <are-packages-shown value="true"/>
            <are-modules-shown value="false"/>
            <flatten-packages value="false"/>
            <is-autoscroll-to-source value="true"/>
        </todo-panel>
        <todo-panel id="default-changelist">
            <are-packages-shown value="false"/>
            <are-modules-shown value="false"/>
            <flatten-packages value="false"/>
            <is-autoscroll-to-source value="false"/>
        </todo-panel>
    </component>
    <component name="ToolWindowManager">
        <frame x="-8" y="-8" width="1936" height="1176" extended-state="6"/>
        <editor active="true"/>
        <layout>
            <window_info id="Changes" active="false" anchor="bottom" auto_hide="false" internal_type="DOCKED"
                         type="DOCKED" visible="false" weight="0.32853025" sideWeight="0.48376623" order="7"
                         side_tool="false" content_ui="tabs"/>
            <window_info id="Palette" active="false" anchor="right" auto_hide="false" internal_type="DOCKED"
                         type="DOCKED" visible="false" weight="0.33" sideWeight="0.5" order="6" side_tool="false"
                         content_ui="tabs"/>
            <window_info id="Find" active="false" anchor="bottom" auto_hide="false" internal_type="DOCKED" type="DOCKED"
                         visible="false" weight="0.3292683" sideWeight="0.5" order="1" side_tool="false"
                         content_ui="tabs"/>
            <window_info id="Ant Build" active="false" anchor="right" auto_hide="false" internal_type="DOCKED"
                         type="DOCKED" visible="false" weight="0.14691558" sideWeight="0.6707317" order="1"
                         side_tool="false" content_ui="tabs"/>
            <window_info id="Debug" active="false" anchor="bottom" auto_hide="false" internal_type="DOCKED"
                         type="DOCKED" visible="false" weight="0.38658535" sideWeight="0.38555196" order="3"
                         side_tool="false" content_ui="tabs"/>
            <window_info id="IDEtalk Messages" active="false" anchor="bottom" auto_hide="false" internal_type="DOCKED"
                         type="DOCKED" visible="false" weight="0.33" sideWeight="0.5" order="11" side_tool="false"
                         content_ui="tabs"/>
            <window_info id="Event Log" active="false" anchor="bottom" auto_hide="false" internal_type="DOCKED"
                         type="DOCKED" visible="false" weight="0.38658535" sideWeight="0.60876626" order="8"
                         side_tool="true" content_ui="tabs"/>
            <window_info id="Favorites" active="false" anchor="left" auto_hide="false" internal_type="DOCKED"
                         type="DOCKED" visible="false" weight="0.29788962" sideWeight="0.21829268" order="2"
                         side_tool="true" content_ui="tabs"/>
            <window_info id="IDEtalk" active="false" anchor="right" auto_hide="false" internal_type="DOCKED"
                         type="DOCKED" visible="false" weight="0.33" sideWeight="0.5" order="4" side_tool="false"
                         content_ui="tabs"/>
            <window_info id="Version Control" active="false" anchor="bottom" auto_hide="false" internal_type="DOCKED"
                         type="DOCKED" visible="false" weight="0.3292683" sideWeight="0.0" order="9" side_tool="false"
                         content_ui="tabs"/>
            <window_info id="TODO" active="false" anchor="bottom" auto_hide="false" internal_type="DOCKED" type="DOCKED"
                         visible="false" weight="0.3292683" sideWeight="0.5" order="6" side_tool="false"
                         content_ui="tabs"/>
            <window_info id="Metrics" active="true" anchor="bottom" auto_hide="false" internal_type="DOCKED"
                         type="DOCKED" visible="true" weight="0.32949087" sideWeight="0.5" order="-1" side_tool="false"
                         content_ui="tabs"/>
            <window_info id="Structure" active="false" anchor="left" auto_hide="false" internal_type="DOCKED"
                         type="DOCKED" visible="false" weight="0.32954547" sideWeight="0.21813725" order="1"
                         side_tool="true" content_ui="tabs"/>
            <window_info id="Maven Projects" active="false" anchor="right" auto_hide="false" internal_type="DOCKED"
                         type="DOCKED" visible="false" weight="0.33" sideWeight="0.5" order="5" side_tool="false"
                         content_ui="tabs"/>
            <window_info id="Commander" active="false" anchor="right" auto_hide="false" internal_type="DOCKED"
                         type="DOCKED" visible="false" weight="0.39935064" sideWeight="0.67156863" order="0"
                         side_tool="false" content_ui="tabs"/>
            <window_info id="Project" active="false" anchor="left" auto_hide="false" internal_type="DOCKED"
                         type="DOCKED" visible="true" weight="0.22073758" sideWeight="0.6705091" order="0"
                         side_tool="false" content_ui="tabs"/>
            <window_info id="Run" active="false" anchor="bottom" auto_hide="false" internal_type="DOCKED" type="DOCKED"
                         visible="false" weight="0.33414635" sideWeight="0.5" order="2" side_tool="false"
                         content_ui="tabs"/>
            <window_info id="Cvs" active="false" anchor="bottom" auto_hide="false" internal_type="DOCKED" type="DOCKED"
                         visible="false" weight="0.25" sideWeight="0.5" order="4" side_tool="false" content_ui="tabs"/>
            <window_info id="Data Sources" active="false" anchor="right" auto_hide="false" internal_type="DOCKED"
                         type="DOCKED" visible="false" weight="0.33" sideWeight="0.5" order="2" side_tool="false"
                         content_ui="tabs"/>
            <window_info id="Message" active="false" anchor="bottom" auto_hide="false" internal_type="DOCKED"
                         type="DOCKED" visible="false" weight="0.33" sideWeight="0.5" order="0" side_tool="false"
                         content_ui="tabs"/>
            <window_info id="Messages" active="false" anchor="bottom" auto_hide="false" internal_type="DOCKED"
                         type="DOCKED" visible="false" weight="0.3292683" sideWeight="0.5" order="10" side_tool="false"
                         content_ui="tabs"/>
            <window_info id="Hierarchy" active="false" anchor="right" auto_hide="false" internal_type="DOCKED"
                         type="DOCKED" visible="true" weight="0.25" sideWeight="0.61341465" order="3" side_tool="false"
                         content_ui="combo"/>
            <window_info id="Inspection" active="false" anchor="bottom" auto_hide="false" internal_type="DOCKED"
                         type="DOCKED" visible="false" weight="0.4" sideWeight="0.5" order="5" side_tool="false"
                         content_ui="tabs"/>
        </layout>
    </component>
    <component name="VcsContentAnnotationSettings">
        <option name="myLimit" value="2678400000"/>
    </component>
    <component name="VcsManagerConfiguration">
        <option name="OFFER_MOVE_TO_ANOTHER_CHANGELIST_ON_PARTIAL_COMMIT" value="true"/>
        <option name="CHECK_CODE_SMELLS_BEFORE_PROJECT_COMMIT" value="false"/>
        <option name="CHECK_NEW_TODO" value="true"/>
        <option name="myTodoPanelSettings">
            <value>
                <are-packages-shown value="false"/>
                <are-modules-shown value="false"/>
                <flatten-packages value="false"/>
                <is-autoscroll-to-source value="false"/>
            </value>
        </option>
        <option name="PERFORM_UPDATE_IN_BACKGROUND" value="true"/>
        <option name="PERFORM_COMMIT_IN_BACKGROUND" value="true"/>
        <option name="PERFORM_EDIT_IN_BACKGROUND" value="true"/>
        <option name="PERFORM_CHECKOUT_IN_BACKGROUND" value="true"/>
        <option name="PERFORM_ADD_REMOVE_IN_BACKGROUND" value="true"/>
        <option name="PERFORM_ROLLBACK_IN_BACKGROUND" value="false"/>
        <option name="CHECK_LOCALLY_CHANGED_CONFLICTS_IN_BACKGROUND" value="false"/>
        <option name="ENABLE_BACKGROUND_PROCESSES" value="false"/>
        <option name="CHANGED_ON_SERVER_INTERVAL" value="60"/>
        <option name="SHOW_ONLY_CHANGED_IN_SELECTION_DIFF" value="true"/>
        <option name="CHECK_COMMIT_MESSAGE_SPELLING" value="true"/>
        <option name="DEFAULT_PATCH_EXTENSION" value="patch"/>
        <option name="SHORT_DIFF_HORISONTALLY" value="true"/>
        <option name="SHORT_DIFF_EXTRA_LINES" value="2"/>
        <option name="SOFT_WRAPS_IN_SHORT_DIFF" value="true"/>
        <option name="INCLUDE_TEXT_INTO_PATCH" value="false"/>
        <option name="INCLUDE_TEXT_INTO_SHELF" value="false"/>
        <option name="CREATE_PATCH_EXPAND_DETAILS_DEFAULT" value="true"/>
        <option name="FORCE_NON_EMPTY_COMMENT" value="false"/>
        <option name="LAST_COMMIT_MESSAGE" value="Some fix: &#10;View&#10;Code on first page"/>
        <option name="MAKE_NEW_CHANGELIST_ACTIVE" value="true"/>
        <option name="OPTIMIZE_IMPORTS_BEFORE_PROJECT_COMMIT" value="false"/>
        <option name="CHECK_FILES_UP_TO_DATE_BEFORE_COMMIT" value="false"/>
        <option name="REFORMAT_BEFORE_PROJECT_COMMIT" value="false"/>
        <option name="REFORMAT_BEFORE_FILE_COMMIT" value="false"/>
        <option name="FILE_HISTORY_DIALOG_COMMENTS_SPLITTER_PROPORTION" value="0.8"/>
        <option name="FILE_HISTORY_DIALOG_SPLITTER_PROPORTION" value="0.5"/>
        <option name="ACTIVE_VCS_NAME"/>
        <option name="UPDATE_GROUP_BY_PACKAGES" value="false"/>
        <option name="UPDATE_GROUP_BY_CHANGELIST" value="false"/>
        <option name="SHOW_FILE_HISTORY_AS_TREE" value="false"/>
        <option name="FILE_HISTORY_SPLITTER_PROPORTION" value="0.6"/>
        <MESSAGE value="Work with log"/>
        <MESSAGE value="Some fix: &#10;write exception to log and for user&#10;Examples"/>
        <MESSAGE value="Some fix: &#10;JavaRunner: work with steams&#10;Design modifications"/>
        <MESSAGE value="Some fix: &#10;View&#10;Code on first page"/>
    </component>
    <component name="XDebuggerManager">
        <breakpoint-manager>
            <breakpoints>
                <line-breakpoint type="javascript">
                    <url>http://localhost/codemirror/lib/complete.js?type=jquery_lib</url>
                    <line>341</line>
                </line-breakpoint>
                <line-breakpoint type="javascript">
                    <url>http://localhost/codemirror/lib/complete.js?type=jquery_lib</url>
                    <line>414</line>
                </line-breakpoint>
                <line-breakpoint type="javascript">
                    <url>http://localhost/codemirror/lib/complete.js?type=jquery_lib</url>
                    <line>324</line>
                </line-breakpoint>
            </breakpoints>
            <default-breakpoints>
                <breakpoint type="javascript-exception">
                    <properties/>
                </breakpoint>
            </default-breakpoints>
        </breakpoint-manager>
    </component>
    <component name="antWorkspaceConfiguration">
        <option name="IS_AUTOSCROLL_TO_SOURCE" value="false"/>
        <option name="FILTER_TARGETS" value="false"/>
        <buildFile url="file://$PROJECT_DIR$/webview.xml">
            <antCommandLine value=""/>
            <runInBackground value="true"/>
            <targetFilters/>
            <treeView value="true"/>
            <verbose value="true"/>
            <viewClosedWhenNoErrors value="false"/>
            <expanded value="true"/>
        </buildFile>
        <buildFile url="file://$PROJECT_DIR$/module_webview.xml">
            <antCommandLine value=""/>
            <runInBackground value="true"/>
            <targetFilters/>
            <treeView value="true"/>
            <verbose value="true"/>
            <viewClosedWhenNoErrors value="false"/>
            <expanded value="true"/>
        </buildFile>
        <buildFile url="file://$PROJECT_DIR$/build.xml">
            <antCommandLine value=""/>
            <runInBackground value="true"/>
            <targetFilters/>
            <treeView value="true"/>
            <verbose value="true"/>
            <viewClosedWhenNoErrors value="false"/>
            <expanded value="true"/>
        </buildFile>
    </component>
    <component name="editorHistoryManager">
        <entry file="file://$PROJECT_DIR$/WebViewApplet/src/com/intellij/openapi/fileEditor/impl/LoadTextUtil.java">
            <provider selected="true" editor-type-id="text-editor">
                <state line="183" column="76" selection-start="7214" selection-end="7214"
                       vertical-scroll-proportion="0.0"/>
            </provider>
        </entry>
        <entry file="file://$PROJECT_DIR$/WebViewApplet/src/com/intellij/psi/SingleRootFileViewProvider.java">
            <provider selected="true" editor-type-id="text-editor">
                <state line="274" column="0" selection-start="10379" selection-end="10379"
                       vertical-scroll-proportion="0.0"/>
            </provider>
        </entry>
        <entry file="file://$PROJECT_DIR$/WebViewApplet/src/com/intellij/openapi/vfs/impl/jar/CoreJarFileSystem.java">
            <provider selected="true" editor-type-id="text-editor">
                <state line="39" column="23" selection-start="1238" selection-end="1238"
                       vertical-scroll-proportion="0.0"/>
            </provider>
        </entry>
        <entry file="file://$PROJECT_DIR$/WebViewApplet/src/com/intellij/openapi/vfs/impl/jar/CoreJarHandler.java">
            <provider selected="true" editor-type-id="text-editor">
                <state line="26" column="45" selection-start="852" selection-end="852"
                       vertical-scroll-proportion="0.0"/>
            </provider>
        </entry>
        <entry file="file://$PROJECT_DIR$/WebViewApplet/src/web/view/ukhorskaya/MainApplet.java">
            <provider selected="true" editor-type-id="text-editor">
                <state line="94" column="53" selection-start="4032" selection-end="4032"
                       vertical-scroll-proportion="0.0"/>
            </provider>
        </entry>
        <entry file="file://$PROJECT_DIR$/WebViewApplet/src/com/intellij/openapi/vfs/impl/jar/JarHandlerBase.java">
            <provider selected="true" editor-type-id="text-editor">
                <state line="117" column="0" selection-start="5131" selection-end="5131"
                       vertical-scroll-proportion="0.0"/>
            </provider>
        </entry>
        <entry file="file://$PROJECT_DIR$/WebViewApplet/src/com/intellij/core/CoreJavaFileManager.java">
            <provider selected="true" editor-type-id="text-editor">
                <state line="93" column="46" selection-start="3566" selection-end="3566"
                       vertical-scroll-proportion="0.14561664">
                    <folding/>
                </state>
            </provider>
        </entry>
    </component>
    <component name="masterDetails">
        <states>
            <state key="ArtifactsStructureConfigurable.UI">
                <settings>
                    <artifact-editor>
                        <show-content>
                            <type id="jpa-descriptors"/>
                            <type id="library"/>
                            <type id="javaee-facet-resources"/>
                            <type id="artifact"/>
                        </show-content>
                    </artifact-editor>
                    <last-edited>WebViewApplet:jar</last-edited>
                    <splitter-proportions>
                        <option name="proportions">
                            <list>
                                <option value="0.2"/>
                                <option value="0.5"/>
                            </list>
                        </option>
                    </splitter-proportions>
                </settings>
            </state>
            <state key="FacetStructureConfigurable.UI">
                <settings>
                    <last-edited>No facets are configured</last-edited>
                    <splitter-proportions>
                        <option name="proportions">
                            <list>
                                <option value="0.2"/>
                            </list>
                        </option>
                    </splitter-proportions>
                </settings>
            </state>
            <state key="GlobalLibrariesConfigurable.UI">
                <settings>
                    <last-edited>json</last-edited>
                    <splitter-proportions>
                        <option name="proportions">
                            <list>
                                <option value="0.2"/>
                            </list>
                        </option>
                    </splitter-proportions>
                </settings>
            </state>
            <state key="JdkListConfigurable.UI">
                <settings>
                    <last-edited>1.6</last-edited>
                    <splitter-proportions>
                        <option name="proportions">
                            <list>
                                <option value="0.2"/>
                            </list>
                        </option>
                    </splitter-proportions>
                </settings>
            </state>
            <state key="ModuleStructureConfigurable.UI">
                <settings>
                    <last-edited>WebViewApplet</last-edited>
                    <splitter-proportions>
                        <option name="proportions">
                            <list>
                                <option value="0.2"/>
                                <option value="0.5"/>
                            </list>
                        </option>
                    </splitter-proportions>
                </settings>
            </state>
            <state key="ProjectJDKs.UI">
                <settings>
                    <last-edited>1.6</last-edited>
                    <splitter-proportions>
                        <option name="proportions">
                            <list>
                                <option value="0.2"/>
                            </list>
                        </option>
                    </splitter-proportions>
                </settings>
            </state>
            <state key="ProjectLibrariesConfigurable.UI">
                <settings>
                    <last-edited>commons-httpclient-3.1-patched</last-edited>
                    <splitter-proportions>
                        <option name="proportions">
                            <list>
                                <option value="0.2"/>
                            </list>
                        </option>
                    </splitter-proportions>
                </settings>
            </state>
        </states>
    </component>
>>>>>>> d77a104c
</project>
<|MERGE_RESOLUTION|>--- conflicted
+++ resolved
@@ -1,1455 +1,5 @@
 <?xml version="1.0" encoding="UTF-8"?>
 <project version="4">
-<<<<<<< HEAD
-  <component name="ArtifactsWorkspaceSettings">
-    <artifacts-to-build>
-      <artifact name="WebViewApplet:jar" />
-    </artifacts-to-build>
-  </component>
-  <component name="ChangeListManager">
-    <list default="true" id="45c0e56c-dbc0-48d1-8bb0-43688b820465" name="Default" comment="">
-      <change type="NEW" beforePath="" afterPath="$PROJECT_DIR$/.idea/inspectionProfiles/Project_Default.xml" />
-      <change type="NEW" beforePath="" afterPath="$PROJECT_DIR$/.idea/inspectionProfiles/profiles_settings.xml" />
-      <change type="MODIFICATION" beforePath="$PROJECT_DIR$/.idea/workspace.xml" afterPath="$PROJECT_DIR$/.idea/workspace.xml" />
-      <change type="MODIFICATION" beforePath="$PROJECT_DIR$/TestModule/src/ResponseTest.java" afterPath="$PROJECT_DIR$/TestModule/src/ResponseTest.java" />
-      <change type="MODIFICATION" beforePath="$PROJECT_DIR$/WebViewApplet/src/web/view/ukhorskaya/ErrorWriterInApplet.java" afterPath="$PROJECT_DIR$/WebViewApplet/src/web/view/ukhorskaya/ErrorWriterInApplet.java" />
-      <change type="MODIFICATION" beforePath="$PROJECT_DIR$/WebViewApplet/src/web/view/ukhorskaya/MainApplet.java" afterPath="$PROJECT_DIR$/WebViewApplet/src/web/view/ukhorskaya/MainApplet.java" />
-      <change type="MODIFICATION" beforePath="$PROJECT_DIR$/WebViewServer/resources/codemirror/lib/complete.js" afterPath="$PROJECT_DIR$/WebViewServer/resources/codemirror/lib/complete.js" />
-      <change type="MODIFICATION" beforePath="$PROJECT_DIR$/WebViewServer/resources/components/common.js" afterPath="$PROJECT_DIR$/WebViewServer/resources/components/common.js" />
-      <change type="MODIFICATION" beforePath="$PROJECT_DIR$/WebViewServer/src/web/view/ukhorskaya/responseHelpers/CompileAndRunExecutor.java" afterPath="$PROJECT_DIR$/WebViewServer/src/web/view/ukhorskaya/responseHelpers/CompileAndRunExecutor.java" />
-      <change type="MODIFICATION" beforePath="$PROJECT_DIR$/WebViewServer/src/web/view/ukhorskaya/sessions/HttpSession.java" afterPath="$PROJECT_DIR$/WebViewServer/src/web/view/ukhorskaya/sessions/HttpSession.java" />
-      <change type="MODIFICATION" beforePath="$PROJECT_DIR$/config.properties" afterPath="$PROJECT_DIR$/config.properties" />
-      <change type="MODIFICATION" beforePath="$PROJECT_DIR$/src/web/view/ukhorskaya/errorsDescriptors/ErrorAnalyzer.java" afterPath="$PROJECT_DIR$/src/web/view/ukhorskaya/errorsDescriptors/ErrorAnalyzer.java" />
-      <change type="MODIFICATION" beforePath="$PROJECT_DIR$/src/web/view/ukhorskaya/responseHelpers/JsonResponseForCompletion.java" afterPath="$PROJECT_DIR$/src/web/view/ukhorskaya/responseHelpers/JsonResponseForCompletion.java" />
-      <change type="MODIFICATION" beforePath="$PROJECT_DIR$/src/web/view/ukhorskaya/server/ServerSettings.java" afterPath="$PROJECT_DIR$/src/web/view/ukhorskaya/server/ServerSettings.java" />
-    </list>
-    <ignored path="WebView.iws" />
-    <ignored path=".idea/workspace.xml" />
-    <ignored path=".idea/dictionaries/Natalia_Ukhorskaya.xml" />
-    <ignored path="helpAndExamples.zip" />
-    <ignored path="logs/" />
-    <ignored path="../j2k/testData/ast/newClassExpression/expression/classWithoutBody2.kt" />
-    <ignored path="WebViewApplet/module_webviewapplet.xml" />
-    <ignored path="WebViewServer/src/META-INF/MANIFEST.MF" />
-    <ignored path="WebViewServer/module_webviewserver.xml" />
-    <ignored path="TestModule/module_testmodule.xml" />
-    <ignored path="../j2k/testData/ast/newClassExpression/expression/classWithoutBody2.jav" />
-    <ignored path="test.kt" />
-    <ignored path="WebViewServer/resources/WebViewApplet.jar" />
-    <option name="TRACKING_ENABLED" value="true" />
-    <option name="SHOW_DIALOG" value="false" />
-    <option name="HIGHLIGHT_CONFLICTS" value="true" />
-    <option name="HIGHLIGHT_NON_ACTIVE_CHANGELIST" value="false" />
-    <option name="LAST_RESOLUTION" value="IGNORE" />
-  </component>
-  <component name="ChangesViewManager" flattened_view="true" show_ignored="false" />
-  <component name="Commander">
-    <leftPanel />
-    <rightPanel />
-    <splitter proportion="0.5" />
-  </component>
-  <component name="CoverageDataManager">
-    <SUITE FILE_PATH="coverage/WebView$Main.ic" NAME="Main Coverage Results" MODIFIED="1322729375760" SOURCE_PROVIDER="com.intellij.coverage.DefaultCoverageFileProvider" RUNNER="idea" COVERAGE_BY_TEST_ENABLED="true" COVERAGE_TRACING_ENABLED="true" />
-  </component>
-  <component name="CreatePatchCommitExecutor">
-    <option name="PATCH_PATH" value="" />
-  </component>
-  <component name="DaemonCodeAnalyzer">
-    <disable_hints />
-  </component>
-  <component name="DebuggerManager">
-    <field_breakpoints>
-      <breakpoint url="jar://$PROJECT_DIR$/../../../kotlinLibrary/lib/intellij-core.jar!/com/intellij/psi/SingleRootFileViewProvider.class" line="15" class="com.intellij.psi.SingleRootFileViewProvider" package="" field_name="myBaseLanguage">
-        <option name="WATCH_MODIFICATION" value="true" />
-        <option name="WATCH_ACCESS" value="false" />
-        <option name="ENABLED" value="false" />
-        <option name="LOG_ENABLED" value="false" />
-        <option name="LOG_EXPRESSION_ENABLED" value="false" />
-        <option name="SUSPEND_POLICY" value="SuspendAll" />
-        <option name="COUNT_FILTER_ENABLED" value="false" />
-        <option name="COUNT_FILTER" value="0" />
-        <option name="CONDITION_ENABLED" value="false" />
-        <option name="CLASS_FILTERS_ENABLED" value="false" />
-        <option name="INSTANCE_FILTERS_ENABLED" value="false" />
-        <option name="CONDITION" value="&#13;&#13;JAVA" />
-        <option name="LOG_MESSAGE" value="&#13;&#13;JAVA" />
-      </breakpoint>
-    </field_breakpoints>
-    <line_breakpoints>
-      <breakpoint url="file://$PROJECT_DIR$/WebViewApplet/src/web/view/ukhorskaya/ErrorWriterInApplet.java" line="43" class="web.view.ukhorskaya.ErrorWriterInApplet" package="web.view.ukhorskaya">
-        <option name="ENABLED" value="true" />
-        <option name="LOG_ENABLED" value="false" />
-        <option name="LOG_EXPRESSION_ENABLED" value="false" />
-        <option name="SUSPEND_POLICY" value="SuspendAll" />
-        <option name="COUNT_FILTER_ENABLED" value="false" />
-        <option name="COUNT_FILTER" value="0" />
-        <option name="CONDITION_ENABLED" value="false" />
-        <option name="CLASS_FILTERS_ENABLED" value="false" />
-        <option name="INSTANCE_FILTERS_ENABLED" value="false" />
-        <option name="CONDITION" value="" />
-        <option name="LOG_MESSAGE" value="" />
-      </breakpoint>
-      <breakpoint url="file://$PROJECT_DIR$/src/web/view/ukhorskaya/responseHelpers/JsonResponseForCompletion.java" line="128" class="web.view.ukhorskaya.responseHelpers.JsonResponseForCompletion" package="web.view.ukhorskaya.responseHelpers">
-        <option name="ENABLED" value="true" />
-        <option name="LOG_ENABLED" value="false" />
-        <option name="LOG_EXPRESSION_ENABLED" value="false" />
-        <option name="SUSPEND_POLICY" value="SuspendAll" />
-        <option name="COUNT_FILTER_ENABLED" value="false" />
-        <option name="COUNT_FILTER" value="0" />
-        <option name="CONDITION_ENABLED" value="false" />
-        <option name="CLASS_FILTERS_ENABLED" value="false" />
-        <option name="INSTANCE_FILTERS_ENABLED" value="false" />
-        <option name="CONDITION" value="" />
-        <option name="LOG_MESSAGE" value="" />
-      </breakpoint>
-    </line_breakpoints>
-    <breakpoint_any>
-      <breakpoint>
-        <option name="NOTIFY_CAUGHT" value="true" />
-        <option name="NOTIFY_UNCAUGHT" value="true" />
-        <option name="ENABLED" value="false" />
-        <option name="LOG_ENABLED" value="false" />
-        <option name="LOG_EXPRESSION_ENABLED" value="false" />
-        <option name="SUSPEND_POLICY" value="SuspendAll" />
-        <option name="COUNT_FILTER_ENABLED" value="false" />
-        <option name="COUNT_FILTER" value="0" />
-        <option name="CONDITION_ENABLED" value="false" />
-        <option name="CLASS_FILTERS_ENABLED" value="false" />
-        <option name="INSTANCE_FILTERS_ENABLED" value="false" />
-        <option name="CONDITION" value="&#13;&#13;JAVA" />
-        <option name="LOG_MESSAGE" value="&#13;&#13;JAVA" />
-      </breakpoint>
-      <breakpoint>
-        <option name="NOTIFY_CAUGHT" value="true" />
-        <option name="NOTIFY_UNCAUGHT" value="true" />
-        <option name="ENABLED" value="false" />
-        <option name="LOG_ENABLED" value="false" />
-        <option name="LOG_EXPRESSION_ENABLED" value="false" />
-        <option name="SUSPEND_POLICY" value="SuspendAll" />
-        <option name="COUNT_FILTER_ENABLED" value="false" />
-        <option name="COUNT_FILTER" value="0" />
-        <option name="CONDITION_ENABLED" value="false" />
-        <option name="CLASS_FILTERS_ENABLED" value="false" />
-        <option name="INSTANCE_FILTERS_ENABLED" value="false" />
-        <option name="CONDITION" value="&#13;&#13;JAVA" />
-        <option name="LOG_MESSAGE" value="&#13;&#13;JAVA" />
-      </breakpoint>
-    </breakpoint_any>
-    <breakpoint_rules />
-    <ui_properties>
-      <property name="line_breakpoints_groupByMethods" value="false" />
-      <property name="line_breakpoints_viewId" value="TABLE" />
-      <property name="exception_breakpoints_flattenPackages" value="true" />
-      <property name="method_breakpoints_flattenPackages" value="true" />
-      <property name="field_breakpoints_flattenPackages" value="true" />
-      <property name="exception_breakpoints_groupByMethods" value="false" />
-      <property name="line_breakpoints_groupByClasses" value="true" />
-      <property name="method_breakpoints_viewId" value="TABLE" />
-      <property name="field_breakpoints_groupByMethods" value="false" />
-      <property name="line_breakpoints_flattenPackages" value="true" />
-      <property name="field_breakpoints_groupByClasses" value="true" />
-      <property name="method_breakpoints_groupByClasses" value="true" />
-      <property name="exception_breakpoints_viewId" value="TABLE" />
-      <property name="exception_breakpoints_groupByClasses" value="true" />
-      <property name="field_breakpoints_viewId" value="TABLE" />
-      <property name="method_breakpoints_groupByMethods" value="false" />
-    </ui_properties>
-  </component>
-  <component name="FavoritesManager">
-    <favorites_list name="WebView" />
-  </component>
-  <component name="FileEditorManager">
-    <leaf>
-      <file leaf-file-name="JsonResponseForCompletion.java" pinned="false" current="false" current-in-tab="false">
-        <entry file="file://$PROJECT_DIR$/src/web/view/ukhorskaya/responseHelpers/JsonResponseForCompletion.java">
-          <provider selected="true" editor-type-id="text-editor">
-            <state line="98" column="0" selection-start="4258" selection-end="4258" vertical-scroll-proportion="0.0">
-              <folding>
-                <element signature="imports" expanded="true" />
-                <element signature="e#2507#2516#0" expanded="true" />
-                <element signature="e#4475#4491#0" expanded="true" />
-              </folding>
-            </state>
-          </provider>
-        </entry>
-      </file>
-      <file leaf-file-name="ErrorWriter.java" pinned="false" current="false" current-in-tab="false">
-        <entry file="file://$PROJECT_DIR$/src/web/view/ukhorskaya/ErrorWriter.java">
-          <provider selected="true" editor-type-id="text-editor">
-            <state line="15" column="30" selection-start="267" selection-end="267" vertical-scroll-proportion="0.0">
-              <folding />
-            </state>
-          </provider>
-        </entry>
-      </file>
-      <file leaf-file-name="ResponseTest.java" pinned="false" current="false" current-in-tab="false">
-        <entry file="file://$PROJECT_DIR$/TestModule/src/ResponseTest.java">
-          <provider selected="true" editor-type-id="text-editor">
-            <state line="44" column="46" selection-start="1504" selection-end="1504" vertical-scroll-proportion="0.0">
-              <folding />
-            </state>
-          </provider>
-        </entry>
-      </file>
-      <file leaf-file-name="HttpSession.java" pinned="false" current="false" current-in-tab="false">
-        <entry file="file://$PROJECT_DIR$/WebViewServer/src/web/view/ukhorskaya/sessions/HttpSession.java">
-          <provider selected="true" editor-type-id="text-editor">
-            <state line="189" column="0" selection-start="8088" selection-end="8088" vertical-scroll-proportion="0.0">
-              <folding />
-            </state>
-          </provider>
-        </entry>
-      </file>
-      <file leaf-file-name="ServerHandler.java" pinned="false" current="false" current-in-tab="false">
-        <entry file="file://$PROJECT_DIR$/WebViewServer/src/web/view/ukhorskaya/handlers/ServerHandler.java">
-          <provider selected="true" editor-type-id="text-editor">
-            <state line="67" column="0" selection-start="3096" selection-end="3096" vertical-scroll-proportion="0.0">
-              <folding />
-            </state>
-          </provider>
-        </entry>
-      </file>
-      <file leaf-file-name="JsonResponseForHighlighting.java" pinned="false" current="false" current-in-tab="false">
-        <entry file="file://$PROJECT_DIR$/src/web/view/ukhorskaya/responseHelpers/JsonResponseForHighlighting.java">
-          <provider selected="true" editor-type-id="text-editor">
-            <state line="34" column="0" selection-start="956" selection-end="956" vertical-scroll-proportion="0.0">
-              <folding />
-            </state>
-          </provider>
-        </entry>
-      </file>
-      <file leaf-file-name="common.js" pinned="false" current="false" current-in-tab="false">
-        <entry file="file://$PROJECT_DIR$/WebViewServer/resources/components/common.js">
-          <provider selected="true" editor-type-id="text-editor">
-            <state line="54" column="1" selection-start="1388" selection-end="1388" vertical-scroll-proportion="0.0">
-              <folding>
-                <element signature="n#!!doc" expanded="true" />
-              </folding>
-            </state>
-          </provider>
-        </entry>
-      </file>
-      <file leaf-file-name="complete.js" pinned="false" current="false" current-in-tab="false">
-        <entry file="file://$PROJECT_DIR$/WebViewServer/resources/codemirror/lib/complete.js">
-          <provider selected="true" editor-type-id="text-editor">
-            <state line="451" column="80" selection-start="17866" selection-end="17866" vertical-scroll-proportion="0.0">
-              <folding />
-            </state>
-          </provider>
-        </entry>
-      </file>
-      <file leaf-file-name="ErrorAnalyzer.java" pinned="false" current="true" current-in-tab="true">
-        <entry file="file://$PROJECT_DIR$/src/web/view/ukhorskaya/errorsDescriptors/ErrorAnalyzer.java">
-          <provider selected="true" editor-type-id="text-editor">
-            <state line="69" column="0" selection-start="2635" selection-end="2635" vertical-scroll-proportion="0.41518986">
-              <folding>
-                <element signature="imports" expanded="true" />
-                <element signature="e#1720#1737#0" expanded="true" />
-                <element signature="e#2208#2225#0" expanded="true" />
-                <element signature="e#3357#3366#0" expanded="true" />
-              </folding>
-            </state>
-          </provider>
-        </entry>
-      </file>
-      <file leaf-file-name="MainApplet.java" pinned="false" current="false" current-in-tab="false">
-        <entry file="file://$PROJECT_DIR$/WebViewApplet/src/web/view/ukhorskaya/MainApplet.java">
-          <provider selected="true" editor-type-id="text-editor">
-            <state line="32" column="70" selection-start="949" selection-end="1010" vertical-scroll-proportion="0.0">
-              <folding />
-            </state>
-          </provider>
-        </entry>
-      </file>
-    </leaf>
-  </component>
-  <component name="FindManager">
-    <FindUsagesManager>
-      <setting name="OPEN_NEW_TAB" value="false" />
-    </FindUsagesManager>
-  </component>
-  <component name="Git.Push.Settings">
-    <option name="myUpdateMethod" value="REBASE" />
-  </component>
-  <component name="Git.Settings">
-    <option name="CHECKOUT_INCLUDE_TAGS" value="false" />
-    <option name="UPDATE_CHANGES_POLICY" value="STASH" />
-    <option name="LINE_SEPARATORS_CONVERSION" value="ASK" />
-  </component>
-  <component name="GitLogSettings">
-    <option name="myStructureFilterPaths" />
-  </component>
-  <component name="IdeDocumentHistory">
-    <option name="changedFiles">
-      <list>
-        <option value="$PROJECT_DIR$/WebViewServer/resources/loader/jquery.ajaxLoader.js" />
-        <option value="$PROJECT_DIR$/WebViewServer/resources/components/components.css" />
-        <option value="$PROJECT_DIR$/WebViewServer/resources/header.html" />
-        <option value="$PROJECT_DIR$/WebViewServer/resources/components/components.js" />
-        <option value="$PROJECT_DIR$/logs/exceptions.log" />
-        <option value="$PROJECT_DIR$/src/web/view/ukhorskaya/errorsDescriptors/ErrorAnalyzer.java" />
-        <option value="$PROJECT_DIR$/WebViewServer/src/web/view/ukhorskaya/responseHelpers/CompileAndRunExecutor.java" />
-        <option value="$PROJECT_DIR$/config.properties" />
-        <option value="$PROJECT_DIR$/src/web/view/ukhorskaya/responseHelpers/JsonResponseForCompletion.java" />
-        <option value="$PROJECT_DIR$/WebViewApplet/src/web/view/ukhorskaya/ErrorWriterInApplet.java" />
-        <option value="$PROJECT_DIR$/WebViewApplet/src/web/view/ukhorskaya/MainApplet.java" />
-        <option value="$PROJECT_DIR$/WebViewServer/src/web/view/ukhorskaya/sessions/HttpSession.java" />
-        <option value="$PROJECT_DIR$/src/web/view/ukhorskaya/server/ServerSettings.java" />
-        <option value="$PROJECT_DIR$/TestModule/src/ResponseTest.java" />
-        <option value="$PROJECT_DIR$/WebViewServer/resources/components/common.js" />
-        <option value="$PROJECT_DIR$/WebViewServer/resources/codemirror/lib/complete.js" />
-      </list>
-    </option>
-  </component>
-  <component name="LogFilters">
-    <option name="FILTER_ERRORS" value="false" />
-    <option name="FILTER_WARNINGS" value="false" />
-    <option name="FILTER_INFO" value="true" />
-    <option name="FILTER_DEBUG" value="true" />
-    <option name="CUSTOM_FILTER" />
-  </component>
-  <component name="ProjectFrameBounds">
-    <option name="x" value="-4" />
-    <option name="y" value="-4" />
-    <option name="width" value="1288" />
-    <option name="height" value="972" />
-  </component>
-  <component name="ProjectInspectionProfilesVisibleTreeState">
-    <entry key="Project Default">
-      <profile-state>
-        <expanded-state>
-          <State>
-            <id />
-          </State>
-          <State>
-            <id>Java language level migration aids</id>
-          </State>
-        </expanded-state>
-        <selected-state>
-          <State>
-            <id>CollectionsFieldAccessReplaceableByMethodCall</id>
-          </State>
-        </selected-state>
-      </profile-state>
-    </entry>
-  </component>
-  <component name="ProjectLevelVcsManager" settingsEditedManually="true">
-    <OptionsSetting value="true" id="Add" />
-    <OptionsSetting value="true" id="Remove" />
-    <OptionsSetting value="true" id="Checkout" />
-    <OptionsSetting value="true" id="Update" />
-    <OptionsSetting value="true" id="Status" />
-    <OptionsSetting value="true" id="Edit" />
-    <ConfirmationsSetting value="0" id="Add" />
-    <ConfirmationsSetting value="0" id="Remove" />
-  </component>
-  <component name="ProjectReloadState">
-    <option name="STATE" value="0" />
-  </component>
-  <component name="ProjectStructureProblems">
-    <ignored-problems>
-      <problem id="unused-library(library:project:commons-httpclient-3.1-patched)" />
-      <problem id="unused-library(library:project:commons-lang-2.4)" />
-    </ignored-problems>
-  </component>
-  <component name="ProjectView">
-    <navigator currentView="ProjectPane" proportions="" version="1" splitterProportion="0.5">
-      <flattenPackages />
-      <showMembers />
-      <showModules />
-      <showLibraryContents />
-      <hideEmptyPackages />
-      <abbreviatePackageNames />
-      <autoscrollToSource />
-      <autoscrollFromSource />
-      <sortByType />
-    </navigator>
-    <panes>
-      <pane id="PackagesPane">
-        <subPane>
-          <PATH>
-            <PATH_ELEMENT>
-              <option name="myItemId" value="WebView" />
-              <option name="myItemType" value="com.intellij.ide.projectView.impl.nodes.PackageViewProjectNode" />
-            </PATH_ELEMENT>
-            <PATH_ELEMENT>
-              <option name="myItemId" value="WebView" />
-              <option name="myItemType" value="com.intellij.ide.projectView.impl.nodes.PackageViewModuleNode" />
-            </PATH_ELEMENT>
-          </PATH>
-          <PATH>
-            <PATH_ELEMENT>
-              <option name="myItemId" value="WebView" />
-              <option name="myItemType" value="com.intellij.ide.projectView.impl.nodes.PackageViewProjectNode" />
-            </PATH_ELEMENT>
-            <PATH_ELEMENT>
-              <option name="myItemId" value="WebView" />
-              <option name="myItemType" value="com.intellij.ide.projectView.impl.nodes.PackageViewModuleNode" />
-            </PATH_ELEMENT>
-            <PATH_ELEMENT>
-              <option name="myItemId" value="web.view.ukhorskaya" />
-              <option name="myItemType" value="com.intellij.ide.projectView.impl.nodes.PackageElementNode" />
-            </PATH_ELEMENT>
-          </PATH>
-          <PATH>
-            <PATH_ELEMENT>
-              <option name="myItemId" value="WebView" />
-              <option name="myItemType" value="com.intellij.ide.projectView.impl.nodes.PackageViewProjectNode" />
-            </PATH_ELEMENT>
-          </PATH>
-        </subPane>
-      </pane>
-      <pane id="Scope">
-        <subPane subId="Non-Project Files" />
-        <subPane subId="Project Files">
-          <PATH>
-            <PATH_ELEMENT USER_OBJECT="Root">
-              <option name="myItemId" value="" />
-              <option name="myItemType" value="" />
-            </PATH_ELEMENT>
-            <PATH_ELEMENT USER_OBJECT="WebView">
-              <option name="myItemId" value="" />
-              <option name="myItemType" value="" />
-            </PATH_ELEMENT>
-            <PATH_ELEMENT USER_OBJECT="WebView">
-              <option name="myItemId" value="" />
-              <option name="myItemType" value="" />
-            </PATH_ELEMENT>
-          </PATH>
-        </subPane>
-        <subPane subId="All">
-          <PATH>
-            <PATH_ELEMENT USER_OBJECT="Root">
-              <option name="myItemId" value="" />
-              <option name="myItemType" value="" />
-            </PATH_ELEMENT>
-            <PATH_ELEMENT USER_OBJECT="WebView">
-              <option name="myItemId" value="" />
-              <option name="myItemType" value="" />
-            </PATH_ELEMENT>
-          </PATH>
-        </subPane>
-      </pane>
-      <pane id="ProjectPane">
-        <subPane>
-          <PATH>
-            <PATH_ELEMENT>
-              <option name="myItemId" value="WebView" />
-              <option name="myItemType" value="com.intellij.ide.projectView.impl.nodes.ProjectViewProjectNode" />
-            </PATH_ELEMENT>
-            <PATH_ELEMENT>
-              <option name="myItemId" value="External Libraries" />
-              <option name="myItemType" value="com.intellij.ide.projectView.impl.nodes.ExternalLibrariesNode" />
-            </PATH_ELEMENT>
-          </PATH>
-          <PATH>
-            <PATH_ELEMENT>
-              <option name="myItemId" value="WebView" />
-              <option name="myItemType" value="com.intellij.ide.projectView.impl.nodes.ProjectViewProjectNode" />
-            </PATH_ELEMENT>
-            <PATH_ELEMENT>
-              <option name="myItemId" value="WebView" />
-              <option name="myItemType" value="com.intellij.ide.projectView.impl.nodes.PsiDirectoryNode" />
-            </PATH_ELEMENT>
-          </PATH>
-          <PATH>
-            <PATH_ELEMENT>
-              <option name="myItemId" value="WebView" />
-              <option name="myItemType" value="com.intellij.ide.projectView.impl.nodes.ProjectViewProjectNode" />
-            </PATH_ELEMENT>
-            <PATH_ELEMENT>
-              <option name="myItemId" value="WebView" />
-              <option name="myItemType" value="com.intellij.ide.projectView.impl.nodes.PsiDirectoryNode" />
-            </PATH_ELEMENT>
-            <PATH_ELEMENT>
-              <option name="myItemId" value="WebViewServer" />
-              <option name="myItemType" value="com.intellij.ide.projectView.impl.nodes.PsiDirectoryNode" />
-            </PATH_ELEMENT>
-          </PATH>
-          <PATH>
-            <PATH_ELEMENT>
-              <option name="myItemId" value="WebView" />
-              <option name="myItemType" value="com.intellij.ide.projectView.impl.nodes.ProjectViewProjectNode" />
-            </PATH_ELEMENT>
-            <PATH_ELEMENT>
-              <option name="myItemId" value="WebView" />
-              <option name="myItemType" value="com.intellij.ide.projectView.impl.nodes.PsiDirectoryNode" />
-            </PATH_ELEMENT>
-            <PATH_ELEMENT>
-              <option name="myItemId" value="WebViewServer" />
-              <option name="myItemType" value="com.intellij.ide.projectView.impl.nodes.PsiDirectoryNode" />
-            </PATH_ELEMENT>
-            <PATH_ELEMENT>
-              <option name="myItemId" value="resources" />
-              <option name="myItemType" value="com.intellij.ide.projectView.impl.nodes.PsiDirectoryNode" />
-            </PATH_ELEMENT>
-          </PATH>
-          <PATH>
-            <PATH_ELEMENT>
-              <option name="myItemId" value="WebView" />
-              <option name="myItemType" value="com.intellij.ide.projectView.impl.nodes.ProjectViewProjectNode" />
-            </PATH_ELEMENT>
-            <PATH_ELEMENT>
-              <option name="myItemId" value="WebView" />
-              <option name="myItemType" value="com.intellij.ide.projectView.impl.nodes.PsiDirectoryNode" />
-            </PATH_ELEMENT>
-            <PATH_ELEMENT>
-              <option name="myItemId" value="WebViewServer" />
-              <option name="myItemType" value="com.intellij.ide.projectView.impl.nodes.PsiDirectoryNode" />
-            </PATH_ELEMENT>
-            <PATH_ELEMENT>
-              <option name="myItemId" value="resources" />
-              <option name="myItemType" value="com.intellij.ide.projectView.impl.nodes.PsiDirectoryNode" />
-            </PATH_ELEMENT>
-            <PATH_ELEMENT>
-              <option name="myItemId" value="components" />
-              <option name="myItemType" value="com.intellij.ide.projectView.impl.nodes.PsiDirectoryNode" />
-            </PATH_ELEMENT>
-          </PATH>
-          <PATH>
-            <PATH_ELEMENT>
-              <option name="myItemId" value="WebView" />
-              <option name="myItemType" value="com.intellij.ide.projectView.impl.nodes.ProjectViewProjectNode" />
-            </PATH_ELEMENT>
-            <PATH_ELEMENT>
-              <option name="myItemId" value="WebView" />
-              <option name="myItemType" value="com.intellij.ide.projectView.impl.nodes.PsiDirectoryNode" />
-            </PATH_ELEMENT>
-            <PATH_ELEMENT>
-              <option name="myItemId" value="WebViewServer" />
-              <option name="myItemType" value="com.intellij.ide.projectView.impl.nodes.PsiDirectoryNode" />
-            </PATH_ELEMENT>
-            <PATH_ELEMENT>
-              <option name="myItemId" value="resources" />
-              <option name="myItemType" value="com.intellij.ide.projectView.impl.nodes.PsiDirectoryNode" />
-            </PATH_ELEMENT>
-            <PATH_ELEMENT>
-              <option name="myItemId" value="codemirror" />
-              <option name="myItemType" value="com.intellij.ide.projectView.impl.nodes.PsiDirectoryNode" />
-            </PATH_ELEMENT>
-          </PATH>
-          <PATH>
-            <PATH_ELEMENT>
-              <option name="myItemId" value="WebView" />
-              <option name="myItemType" value="com.intellij.ide.projectView.impl.nodes.ProjectViewProjectNode" />
-            </PATH_ELEMENT>
-            <PATH_ELEMENT>
-              <option name="myItemId" value="WebView" />
-              <option name="myItemType" value="com.intellij.ide.projectView.impl.nodes.PsiDirectoryNode" />
-            </PATH_ELEMENT>
-            <PATH_ELEMENT>
-              <option name="myItemId" value="WebViewServer" />
-              <option name="myItemType" value="com.intellij.ide.projectView.impl.nodes.PsiDirectoryNode" />
-            </PATH_ELEMENT>
-            <PATH_ELEMENT>
-              <option name="myItemId" value="resources" />
-              <option name="myItemType" value="com.intellij.ide.projectView.impl.nodes.PsiDirectoryNode" />
-            </PATH_ELEMENT>
-            <PATH_ELEMENT>
-              <option name="myItemId" value="codemirror" />
-              <option name="myItemType" value="com.intellij.ide.projectView.impl.nodes.PsiDirectoryNode" />
-            </PATH_ELEMENT>
-            <PATH_ELEMENT>
-              <option name="myItemId" value="lib" />
-              <option name="myItemType" value="com.intellij.ide.projectView.impl.nodes.PsiDirectoryNode" />
-            </PATH_ELEMENT>
-          </PATH>
-          <PATH>
-            <PATH_ELEMENT>
-              <option name="myItemId" value="WebView" />
-              <option name="myItemType" value="com.intellij.ide.projectView.impl.nodes.ProjectViewProjectNode" />
-            </PATH_ELEMENT>
-            <PATH_ELEMENT>
-              <option name="myItemId" value="WebView" />
-              <option name="myItemType" value="com.intellij.ide.projectView.impl.nodes.PsiDirectoryNode" />
-            </PATH_ELEMENT>
-            <PATH_ELEMENT>
-              <option name="myItemId" value="WebViewApplet" />
-              <option name="myItemType" value="com.intellij.ide.projectView.impl.nodes.PsiDirectoryNode" />
-            </PATH_ELEMENT>
-          </PATH>
-          <PATH>
-            <PATH_ELEMENT>
-              <option name="myItemId" value="WebView" />
-              <option name="myItemType" value="com.intellij.ide.projectView.impl.nodes.ProjectViewProjectNode" />
-            </PATH_ELEMENT>
-            <PATH_ELEMENT>
-              <option name="myItemId" value="WebView" />
-              <option name="myItemType" value="com.intellij.ide.projectView.impl.nodes.PsiDirectoryNode" />
-            </PATH_ELEMENT>
-            <PATH_ELEMENT>
-              <option name="myItemId" value="WebViewApplet" />
-              <option name="myItemType" value="com.intellij.ide.projectView.impl.nodes.PsiDirectoryNode" />
-            </PATH_ELEMENT>
-            <PATH_ELEMENT>
-              <option name="myItemId" value="src" />
-              <option name="myItemType" value="com.intellij.ide.projectView.impl.nodes.PsiDirectoryNode" />
-            </PATH_ELEMENT>
-          </PATH>
-          <PATH>
-            <PATH_ELEMENT>
-              <option name="myItemId" value="WebView" />
-              <option name="myItemType" value="com.intellij.ide.projectView.impl.nodes.ProjectViewProjectNode" />
-            </PATH_ELEMENT>
-            <PATH_ELEMENT>
-              <option name="myItemId" value="WebView" />
-              <option name="myItemType" value="com.intellij.ide.projectView.impl.nodes.PsiDirectoryNode" />
-            </PATH_ELEMENT>
-            <PATH_ELEMENT>
-              <option name="myItemId" value="WebViewApplet" />
-              <option name="myItemType" value="com.intellij.ide.projectView.impl.nodes.PsiDirectoryNode" />
-            </PATH_ELEMENT>
-            <PATH_ELEMENT>
-              <option name="myItemId" value="src" />
-              <option name="myItemType" value="com.intellij.ide.projectView.impl.nodes.PsiDirectoryNode" />
-            </PATH_ELEMENT>
-            <PATH_ELEMENT>
-              <option name="myItemId" value="intellij" />
-              <option name="myItemType" value="com.intellij.ide.projectView.impl.nodes.PsiDirectoryNode" />
-            </PATH_ELEMENT>
-          </PATH>
-          <PATH>
-            <PATH_ELEMENT>
-              <option name="myItemId" value="WebView" />
-              <option name="myItemType" value="com.intellij.ide.projectView.impl.nodes.ProjectViewProjectNode" />
-            </PATH_ELEMENT>
-            <PATH_ELEMENT>
-              <option name="myItemId" value="WebView" />
-              <option name="myItemType" value="com.intellij.ide.projectView.impl.nodes.PsiDirectoryNode" />
-            </PATH_ELEMENT>
-            <PATH_ELEMENT>
-              <option name="myItemId" value="WebViewApplet" />
-              <option name="myItemType" value="com.intellij.ide.projectView.impl.nodes.PsiDirectoryNode" />
-            </PATH_ELEMENT>
-            <PATH_ELEMENT>
-              <option name="myItemId" value="src" />
-              <option name="myItemType" value="com.intellij.ide.projectView.impl.nodes.PsiDirectoryNode" />
-            </PATH_ELEMENT>
-            <PATH_ELEMENT>
-              <option name="myItemId" value="intellij" />
-              <option name="myItemType" value="com.intellij.ide.projectView.impl.nodes.PsiDirectoryNode" />
-            </PATH_ELEMENT>
-            <PATH_ELEMENT>
-              <option name="myItemId" value="openapi" />
-              <option name="myItemType" value="com.intellij.ide.projectView.impl.nodes.PsiDirectoryNode" />
-            </PATH_ELEMENT>
-          </PATH>
-          <PATH>
-            <PATH_ELEMENT>
-              <option name="myItemId" value="WebView" />
-              <option name="myItemType" value="com.intellij.ide.projectView.impl.nodes.ProjectViewProjectNode" />
-            </PATH_ELEMENT>
-            <PATH_ELEMENT>
-              <option name="myItemId" value="WebView" />
-              <option name="myItemType" value="com.intellij.ide.projectView.impl.nodes.PsiDirectoryNode" />
-            </PATH_ELEMENT>
-            <PATH_ELEMENT>
-              <option name="myItemId" value="WebViewApplet" />
-              <option name="myItemType" value="com.intellij.ide.projectView.impl.nodes.PsiDirectoryNode" />
-            </PATH_ELEMENT>
-            <PATH_ELEMENT>
-              <option name="myItemId" value="src" />
-              <option name="myItemType" value="com.intellij.ide.projectView.impl.nodes.PsiDirectoryNode" />
-            </PATH_ELEMENT>
-            <PATH_ELEMENT>
-              <option name="myItemId" value="intellij" />
-              <option name="myItemType" value="com.intellij.ide.projectView.impl.nodes.PsiDirectoryNode" />
-            </PATH_ELEMENT>
-            <PATH_ELEMENT>
-              <option name="myItemId" value="impl" />
-              <option name="myItemType" value="com.intellij.ide.projectView.impl.nodes.PsiDirectoryNode" />
-            </PATH_ELEMENT>
-          </PATH>
-          <PATH>
-            <PATH_ELEMENT>
-              <option name="myItemId" value="WebView" />
-              <option name="myItemType" value="com.intellij.ide.projectView.impl.nodes.ProjectViewProjectNode" />
-            </PATH_ELEMENT>
-            <PATH_ELEMENT>
-              <option name="myItemId" value="WebView" />
-              <option name="myItemType" value="com.intellij.ide.projectView.impl.nodes.PsiDirectoryNode" />
-            </PATH_ELEMENT>
-            <PATH_ELEMENT>
-              <option name="myItemId" value="WebViewApplet" />
-              <option name="myItemType" value="com.intellij.ide.projectView.impl.nodes.PsiDirectoryNode" />
-            </PATH_ELEMENT>
-            <PATH_ELEMENT>
-              <option name="myItemId" value="src" />
-              <option name="myItemType" value="com.intellij.ide.projectView.impl.nodes.PsiDirectoryNode" />
-            </PATH_ELEMENT>
-            <PATH_ELEMENT>
-              <option name="myItemId" value="intellij" />
-              <option name="myItemType" value="com.intellij.ide.projectView.impl.nodes.PsiDirectoryNode" />
-            </PATH_ELEMENT>
-            <PATH_ELEMENT>
-              <option name="myItemId" value="core" />
-              <option name="myItemType" value="com.intellij.ide.projectView.impl.nodes.PsiDirectoryNode" />
-            </PATH_ELEMENT>
-          </PATH>
-          <PATH>
-            <PATH_ELEMENT>
-              <option name="myItemId" value="WebView" />
-              <option name="myItemType" value="com.intellij.ide.projectView.impl.nodes.ProjectViewProjectNode" />
-            </PATH_ELEMENT>
-            <PATH_ELEMENT>
-              <option name="myItemId" value="WebView" />
-              <option name="myItemType" value="com.intellij.ide.projectView.impl.nodes.PsiDirectoryNode" />
-            </PATH_ELEMENT>
-            <PATH_ELEMENT>
-              <option name="myItemId" value="WebViewApplet" />
-              <option name="myItemType" value="com.intellij.ide.projectView.impl.nodes.PsiDirectoryNode" />
-            </PATH_ELEMENT>
-            <PATH_ELEMENT>
-              <option name="myItemId" value="lib" />
-              <option name="myItemType" value="com.intellij.ide.projectView.impl.nodes.PsiDirectoryNode" />
-            </PATH_ELEMENT>
-          </PATH>
-          <PATH>
-            <PATH_ELEMENT>
-              <option name="myItemId" value="WebView" />
-              <option name="myItemType" value="com.intellij.ide.projectView.impl.nodes.ProjectViewProjectNode" />
-            </PATH_ELEMENT>
-            <PATH_ELEMENT>
-              <option name="myItemId" value="WebView" />
-              <option name="myItemType" value="com.intellij.ide.projectView.impl.nodes.PsiDirectoryNode" />
-            </PATH_ELEMENT>
-            <PATH_ELEMENT>
-              <option name="myItemId" value="src" />
-              <option name="myItemType" value="com.intellij.ide.projectView.impl.nodes.PsiDirectoryNode" />
-            </PATH_ELEMENT>
-            <PATH_ELEMENT>
-              <option name="myItemId" value="ukhorskaya" />
-              <option name="myItemType" value="com.intellij.ide.projectView.impl.nodes.PsiDirectoryNode" />
-            </PATH_ELEMENT>
-          </PATH>
-        </subPane>
-      </pane>
-    </panes>
-  </component>
-  <component name="PropertiesComponent">
-    <property name="GenerateAntBuildDialog.generateIdeaHomeProperty" value="true" />
-    <property name="project.structure.last.edited" value="Artifacts" />
-    <property name="FileHistory.git4idea.history.GitHistoryProvider_flatWidth0" value="115" />
-    <property name="FileHistory.git4idea.history.GitHistoryProvider_flatWidth1" value="127" />
-    <property name="project.structure.proportion" value="0.15" />
-    <property name="OverrideImplement.combined" value="true" />
-    <property name="options.splitter.main.proportions" value="0.3" />
-    <property name="Repository.Attach.JavaDocs" value="false" />
-    <property name="FileHistory.git4idea.history.GitHistoryProvider_treeWidth0" value="133" />
-    <property name="FileHistory.git4idea.history.GitHistoryProvider_flatOrder1" value="1" />
-    <property name="MemberChooser.sorted" value="false" />
-    <property name="recentsLimit" value="5" />
-    <property name="GenerateAntBuildDialog.generateSingleFile" value="false" />
-    <property name="FileHistory.git4idea.history.GitHistoryProvider_flatOrder0" value="0" />
-    <property name="GenerateAntBuildDialog.inclineRuntiemClasspath" value="true" />
-    <property name="FileHistory.git4idea.history.GitHistoryProvider_flatWidth2" value="134" />
-    <property name="FileHistory.git4idea.history.GitHistoryProvider_treeWidth3" value="807" />
-    <property name="FileHistory.git4idea.history.GitHistoryProvider_flatWidth3" value="813" />
-    <property name="FileHistory.git4idea.history.GitHistoryProvider_treeWidth2" value="128" />
-    <property name="FileHistory.git4idea.history.GitHistoryProvider_treeWidth1" value="121" />
-    <property name="GoToClass.includeJavaFiles" value="false" />
-    <property name="GenerateAntBuildDialog.outputFileNameProperty" value="webview" />
-    <property name="GenerateAntBuildDialog.enableUiFormCompile" value="true" />
-    <property name="GoToClass.toSaveIncludeLibraries" value="false" />
-    <property name="FileHistory.git4idea.history.GitHistoryProvider_flatOrder2" value="2" />
-    <property name="WebServerToolWindowFactoryState" value="false" />
-    <property name="FileHistory.git4idea.history.GitHistoryProvider_flatOrder3" value="3" />
-    <property name="Repository.Attach.Sources" value="false" />
-    <property name="MemberChooser.showClasses" value="true" />
-    <property name="GoToClass.includeLibraries" value="false" />
-    <property name="Downloaded.Files.Path" value="C:\Development\git-contrib\jet-contrib\WebView\lib" />
-    <property name="options.splitter.details.proportions" value="0.2" />
-    <property name="FileHistory.git4idea.history.GitHistoryProvider_treeOrder0" value="0" />
-    <property name="GoToFile.includeJavaFiles" value="false" />
-    <property name="FileHistory.git4idea.history.GitHistoryProvider_treeOrder3" value="3" />
-    <property name="FileHistory.git4idea.history.GitHistoryProvider_treeOrder1" value="1" />
-    <property name="FileHistory.git4idea.history.GitHistoryProvider_treeOrder2" value="2" />
-    <property name="options.lastSelected" value="project.propCompiler" />
-    <property name="DefaultHtmlFileTemplate" value="Html" />
-    <property name="project.structure.side.proportion" value="0.2" />
-    <property name="GenerateAntBuildDialog.forceTargetJdk" value="true" />
-    <property name="MemberChooser.copyJavadoc" value="false" />
-    <property name="findjar.last.used.dir" value="$PROJECT_DIR$/lib" />
-    <property name="GenerateAntBuildDialog.backupFiles" value="false" />
-    <property name="options.searchVisible" value="true" />
-    <property name="dynamic.classpath" value="false" />
-  </component>
-  <component name="RecentsManager">
-    <key name="CopyClassDialog.RECENTS_KEY">
-      <recent name="web.view.ukhorskaya.sessions" />
-      <recent name="web.view.ukhorskaya" />
-      <recent name="" />
-    </key>
-    <key name="CopyFile.RECENT_KEYS">
-      <recent name="C:\Development\git-contrib\jet-contrib\WebView\WebViewApplet\src\jet" />
-      <recent name="C:\Development\git-contrib\jet-contrib\WebView\src\web\view\ukhorskaya" />
-      <recent name="C:\Development\git-contrib\jet-contrib\WebView\WebViewServer\src" />
-      <recent name="C:\Development\git-contrib\jet-contrib\WebView\WebViewApplet\src\web\view\ukhorskaya" />
-      <recent name="C:\Development\git-contrib\jet-contrib\WebView\logs" />
-    </key>
-  </component>
-  <component name="RunManager" selected="Application.Main">
-    <configuration default="true" type="Remote" factoryName="Remote">
-      <option name="USE_SOCKET_TRANSPORT" value="true" />
-      <option name="SERVER_MODE" value="false" />
-      <option name="SHMEM_ADDRESS" value="javadebug" />
-      <option name="HOST" value="localhost" />
-      <option name="PORT" value="5005" />
-      <method>
-        <option name="AntTarget" enabled="false" />
-        <option name="BuildArtifacts" enabled="false" />
-        <option name="Maven.BeforeRunTask" enabled="false" />
-        <option name="PhingTarget" enabled="false" />
-      </method>
-    </configuration>
-    <configuration default="true" type="FlexUnitRunConfigurationType" factoryName="FlexUnit" adl_options="" air_descriptor_path="" air_program_params="" air_publisher_id="" air_root_dir_path="" air_run_mode="AppDescriptor" browser_family="FIREFOX" class_name="" debugger_sdk="Module SDK" html_or_swf_file_path="" launcher_type="OSDefault" main_class_name="" method_name="" module_name="" output_log_level="" package_name="" player_path="FlashPlayer.exe" port="0" run_mode="HtmlOrSwfFile" run_trusted="true" scope="Class" socket_policy_port="0" url_to_launch="http://">
-      <method>
-        <option name="AntTarget" enabled="false" />
-        <option name="BuildArtifacts" enabled="false" />
-        <option name="Make" enabled="true" />
-        <option name="Maven.BeforeRunTask" enabled="false" />
-      </method>
-    </configuration>
-    <configuration default="true" type="Applet" factoryName="Applet">
-      <module name="" />
-      <option name="MAIN_CLASS_NAME" />
-      <option name="HTML_FILE_NAME" />
-      <option name="HTML_USED" value="false" />
-      <option name="WIDTH" value="400" />
-      <option name="HEIGHT" value="300" />
-      <option name="POLICY_FILE" value="$IDEA_HOME$/bin/appletviewer.policy" />
-      <option name="VM_PARAMETERS" />
-      <option name="ALTERNATIVE_JRE_PATH_ENABLED" value="false" />
-      <option name="ALTERNATIVE_JRE_PATH" />
-      <method>
-        <option name="AntTarget" enabled="false" />
-        <option name="BuildArtifacts" enabled="false" />
-        <option name="Make" enabled="true" />
-        <option name="Maven.BeforeRunTask" enabled="false" />
-        <option name="PhingTarget" enabled="false" />
-      </method>
-    </configuration>
-    <configuration default="true" type="Application" factoryName="Application">
-      <extension name="coverage" enabled="false" merge="false" runner="idea" />
-      <option name="MAIN_CLASS_NAME" />
-      <option name="VM_PARAMETERS" />
-      <option name="PROGRAM_PARAMETERS" />
-      <option name="WORKING_DIRECTORY" value="$PROJECT_DIR$" />
-      <option name="ALTERNATIVE_JRE_PATH_ENABLED" value="false" />
-      <option name="ALTERNATIVE_JRE_PATH" />
-      <option name="ENABLE_SWING_INSPECTOR" value="false" />
-      <option name="ENV_VARIABLES" />
-      <option name="PASS_PARENT_ENVS" value="true" />
-      <module name="" />
-      <envs />
-      <method>
-        <option name="AntTarget" enabled="false" />
-        <option name="BuildArtifacts" enabled="false" />
-        <option name="Make" enabled="true" />
-        <option name="Maven.BeforeRunTask" enabled="false" />
-        <option name="PhingTarget" enabled="false" />
-      </method>
-    </configuration>
-    <configuration default="true" type="JavascriptDebugSession" factoryName="Local">
-      <JSDebuggerConfigurationSettings>
-        <option name="engineId" value="embedded" />
-        <option name="fileUrl" />
-      </JSDebuggerConfigurationSettings>
-      <method>
-        <option name="AntTarget" enabled="false" />
-        <option name="BuildArtifacts" enabled="false" />
-        <option name="Maven.BeforeRunTask" enabled="false" />
-      </method>
-    </configuration>
-    <configuration default="true" type="JUnit" factoryName="JUnit">
-      <extension name="coverage" enabled="false" merge="false" runner="idea" />
-      <module name="" />
-      <option name="ALTERNATIVE_JRE_PATH_ENABLED" value="false" />
-      <option name="ALTERNATIVE_JRE_PATH" />
-      <option name="PACKAGE_NAME" />
-      <option name="MAIN_CLASS_NAME" />
-      <option name="METHOD_NAME" />
-      <option name="TEST_OBJECT" value="class" />
-      <option name="VM_PARAMETERS" />
-      <option name="PARAMETERS" />
-      <option name="WORKING_DIRECTORY" value="$PROJECT_DIR$" />
-      <option name="ENV_VARIABLES" />
-      <option name="PASS_PARENT_ENVS" value="true" />
-      <option name="TEST_SEARCH_SCOPE">
-        <value defaultName="moduleWithDependencies" />
-      </option>
-      <envs />
-      <patterns />
-      <method>
-        <option name="AntTarget" enabled="false" />
-        <option name="BuildArtifacts" enabled="false" />
-        <option name="Make" enabled="true" />
-        <option name="Maven.BeforeRunTask" enabled="false" />
-        <option name="PhingTarget" enabled="false" />
-      </method>
-    </configuration>
-    <configuration default="false" name="AppletDebug" type="Applet" factoryName="Applet">
-      <module name="WebViewApplet" />
-      <option name="MAIN_CLASS_NAME" value="web.view.ukhorskaya.MainApplet" />
-      <option name="HTML_FILE_NAME" value="http://st-004/" />
-      <option name="HTML_USED" value="true" />
-      <option name="WIDTH" value="400" />
-      <option name="HEIGHT" value="300" />
-      <option name="POLICY_FILE" value="file://C:/Program Files/Java/jdk1.6.0_26/jre/lib/security/java.policy" />
-      <option name="VM_PARAMETERS" />
-      <option name="ALTERNATIVE_JRE_PATH_ENABLED" value="false" />
-      <option name="ALTERNATIVE_JRE_PATH" value="" />
-      <RunnerSettings RunnerId="Debug">
-        <option name="DEBUG_PORT" value="" />
-        <option name="TRANSPORT" value="0" />
-        <option name="LOCAL" value="true" />
-      </RunnerSettings>
-      <ConfigurationWrapper RunnerId="Debug" />
-      <method />
-    </configuration>
-    <configuration default="false" name="Main" type="Application" factoryName="Application">
-      <log_file path="$PROJECT_DIR$/logs/kotlinCompiler.log" checked="true" skipped="true" show_all="false" alias="a" />
-      <output_file path="$PROJECT_DIR$/../../../log.csv" is_save="false" />
-      <extension name="coverage" enabled="false" merge="false" runner="idea" />
-      <option name="MAIN_CLASS_NAME" value="web.view.ukhorskaya.Main" />
-      <option name="VM_PARAMETERS" value="-Xdebug -Xrunjdwp:transport=dt_socket,server=y,suspend=n,address=80" />
-      <option name="PROGRAM_PARAMETERS" value="" />
-      <option name="WORKING_DIRECTORY" value="file://$PROJECT_DIR$" />
-      <option name="ALTERNATIVE_JRE_PATH_ENABLED" value="false" />
-      <option name="ALTERNATIVE_JRE_PATH" value="" />
-      <option name="ENABLE_SWING_INSPECTOR" value="false" />
-      <option name="ENV_VARIABLES" />
-      <option name="PASS_PARENT_ENVS" value="true" />
-      <module name="WebViewServer" />
-      <envs />
-      <RunnerSettings RunnerId="Cover" />
-      <RunnerSettings RunnerId="Debug">
-        <option name="DEBUG_PORT" value="" />
-        <option name="TRANSPORT" value="0" />
-        <option name="LOCAL" value="true" />
-      </RunnerSettings>
-      <RunnerSettings RunnerId="Run" />
-      <ConfigurationWrapper RunnerId="Cover" />
-      <ConfigurationWrapper RunnerId="Debug" />
-      <ConfigurationWrapper RunnerId="Run" />
-      <method />
-    </configuration>
-    <configuration default="false" name="MainWithJar" type="Application" factoryName="Application">
-      <extension name="coverage" enabled="false" merge="false" runner="idea" />
-      <option name="MAIN_CLASS_NAME" value="web.view.ukhorskaya.Main" />
-      <option name="VM_PARAMETERS" value="" />
-      <option name="PROGRAM_PARAMETERS" value="" />
-      <option name="WORKING_DIRECTORY" value="file://$PROJECT_DIR$" />
-      <option name="ALTERNATIVE_JRE_PATH_ENABLED" value="false" />
-      <option name="ALTERNATIVE_JRE_PATH" value="" />
-      <option name="ENABLE_SWING_INSPECTOR" value="false" />
-      <option name="ENV_VARIABLES" />
-      <option name="PASS_PARENT_ENVS" value="true" />
-      <module name="WebViewApplet" />
-      <envs />
-      <RunnerSettings RunnerId="Debug">
-        <option name="DEBUG_PORT" value="" />
-        <option name="TRANSPORT" value="0" />
-        <option name="LOCAL" value="true" />
-      </RunnerSettings>
-      <RunnerSettings RunnerId="Run" />
-      <ConfigurationWrapper RunnerId="Debug" />
-      <ConfigurationWrapper RunnerId="Run" />
-      <method>
-        <option name="BuildArtifacts" enabled="true" />
-      </method>
-    </configuration>
-    <configuration default="false" name="ResponseTest" type="JUnit" factoryName="JUnit">
-      <extension name="coverage" enabled="false" merge="false" runner="idea" />
-      <module name="TestModule" />
-      <option name="ALTERNATIVE_JRE_PATH_ENABLED" value="false" />
-      <option name="ALTERNATIVE_JRE_PATH" value="" />
-      <option name="PACKAGE_NAME" value="" />
-      <option name="MAIN_CLASS_NAME" value="ResponseTest" />
-      <option name="METHOD_NAME" value="test$execution$Foo" />
-      <option name="TEST_OBJECT" value="class" />
-      <option name="VM_PARAMETERS" value="" />
-      <option name="PARAMETERS" value="" />
-      <option name="WORKING_DIRECTORY" value="file://$PROJECT_DIR$" />
-      <option name="ENV_VARIABLES" />
-      <option name="PASS_PARENT_ENVS" value="true" />
-      <option name="TEST_SEARCH_SCOPE">
-        <value defaultName="moduleWithDependencies" />
-      </option>
-      <envs />
-      <patterns />
-      <RunnerSettings RunnerId="Debug">
-        <option name="DEBUG_PORT" value="" />
-        <option name="TRANSPORT" value="0" />
-        <option name="LOCAL" value="true" />
-      </RunnerSettings>
-      <RunnerSettings RunnerId="Run" />
-      <ConfigurationWrapper RunnerId="Debug" />
-      <ConfigurationWrapper RunnerId="Run" />
-      <method />
-    </configuration>
-    <configuration default="false" name="Unnamed" type="JavascriptDebugSession" factoryName="Local">
-      <JSDebuggerConfigurationSettings>
-        <option name="engineId" value="firefox" />
-        <option name="fileUrl" />
-      </JSDebuggerConfigurationSettings>
-      <RunnerSettings RunnerId="JavascriptDebugRunner" />
-      <ConfigurationWrapper RunnerId="JavascriptDebugRunner" />
-      <method />
-    </configuration>
-    <configuration default="false" name="ServerDebug" type="Remote" factoryName="Remote">
-      <module name="WebViewServer" />
-      <option name="USE_SOCKET_TRANSPORT" value="true" />
-      <option name="SERVER_MODE" value="false" />
-      <option name="SHMEM_ADDRESS" value="javadebug" />
-      <option name="HOST" value="0.0.0.0" />
-      <option name="PORT" value="8080" />
-      <RunnerSettings RunnerId="Debug">
-        <option name="DEBUG_PORT" value="8080" />
-        <option name="TRANSPORT" value="0" />
-        <option name="LOCAL" value="false" />
-      </RunnerSettings>
-      <ConfigurationWrapper RunnerId="Debug" />
-      <method />
-    </configuration>
-    <list size="6">
-      <item index="0" class="java.lang.String" itemvalue="Applet.AppletDebug" />
-      <item index="1" class="java.lang.String" itemvalue="Application.Main" />
-      <item index="2" class="java.lang.String" itemvalue="Application.MainWithJar" />
-      <item index="3" class="java.lang.String" itemvalue="JUnit.ResponseTest" />
-      <item index="4" class="java.lang.String" itemvalue="JavaScript Debug.Unnamed" />
-      <item index="5" class="java.lang.String" itemvalue="Remote.ServerDebug" />
-    </list>
-    <configuration name="&lt;template&gt;" type="WebApp" default="true" selected="false">
-      <Host>localhost</Host>
-      <Port>5050</Port>
-    </configuration>
-  </component>
-  <component name="ShelveChangesManager" show_recycled="false" />
-  <component name="SvnConfiguration" maxAnnotateRevisions="500">
-    <option name="USER" value="" />
-    <option name="PASSWORD" value="" />
-    <option name="mySSHConnectionTimeout" value="30000" />
-    <option name="mySSHReadTimeout" value="30000" />
-    <option name="LAST_MERGED_REVISION" />
-    <option name="MERGE_DRY_RUN" value="false" />
-    <option name="MERGE_DIFF_USE_ANCESTRY" value="true" />
-    <option name="UPDATE_LOCK_ON_DEMAND" value="false" />
-    <option name="IGNORE_SPACES_IN_MERGE" value="false" />
-    <option name="DETECT_NESTED_COPIES" value="true" />
-    <option name="CHECK_NESTED_FOR_QUICK_MERGE" value="false" />
-    <option name="IGNORE_SPACES_IN_ANNOTATE" value="true" />
-    <option name="SHOW_MERGE_SOURCES_IN_ANNOTATE" value="true" />
-    <option name="FORCE_UPDATE" value="false" />
-    <configuration useDefault="true">C:\Documents and Settings\Natalia.Ukhorskaya\Application Data\Subversion</configuration>
-    <myIsUseDefaultProxy>false</myIsUseDefaultProxy>
-  </component>
-  <component name="SvnConfiguration17" maxAnnotateRevisions="500">
-    <option name="USER" value="" />
-    <option name="PASSWORD" value="" />
-    <option name="mySSHConnectionTimeout" value="30000" />
-    <option name="mySSHReadTimeout" value="30000" />
-    <option name="LAST_MERGED_REVISION" />
-    <option name="MERGE_DRY_RUN" value="false" />
-    <option name="MERGE_DIFF_USE_ANCESTRY" value="true" />
-    <option name="UPDATE_LOCK_ON_DEMAND" value="false" />
-    <option name="IGNORE_SPACES_IN_MERGE" value="false" />
-    <option name="DETECT_NESTED_COPIES" value="true" />
-    <option name="CHECK_NESTED_FOR_QUICK_MERGE" value="false" />
-    <option name="IGNORE_SPACES_IN_ANNOTATE" value="true" />
-    <option name="SHOW_MERGE_SOURCES_IN_ANNOTATE" value="true" />
-    <option name="FORCE_UPDATE" value="false" />
-    <configuration useDefault="false">C:\Documents and Settings\Natalia.Ukhorskaya\Application Data\Subversion</configuration>
-    <myIsUseDefaultProxy>false</myIsUseDefaultProxy>
-  </component>
-  <component name="TaskManager">
-    <task active="true" id="Default" summary="Default task">
-      <changelist id="45c0e56c-dbc0-48d1-8bb0-43688b820465" name="Default" comment="" />
-      <created>1320312695146</created>
-      <updated>1320312695146</updated>
-    </task>
-    <servers />
-  </component>
-  <component name="TodoView" selected-index="0">
-    <todo-panel id="selected-file">
-      <are-packages-shown value="false" />
-      <are-modules-shown value="false" />
-      <flatten-packages value="false" />
-      <is-autoscroll-to-source value="true" />
-    </todo-panel>
-    <todo-panel id="all">
-      <are-packages-shown value="true" />
-      <are-modules-shown value="false" />
-      <flatten-packages value="false" />
-      <is-autoscroll-to-source value="true" />
-    </todo-panel>
-    <todo-panel id="default-changelist">
-      <are-packages-shown value="false" />
-      <are-modules-shown value="false" />
-      <flatten-packages value="false" />
-      <is-autoscroll-to-source value="false" />
-    </todo-panel>
-  </component>
-  <component name="ToolWindowManager">
-    <frame x="-4" y="-4" width="1288" height="972" extended-state="6" />
-    <editor active="false" />
-    <layout>
-      <window_info id="Data Sources" active="false" anchor="right" auto_hide="false" internal_type="DOCKED" type="DOCKED" visible="false" weight="0.33" sideWeight="0.5" order="2" side_tool="false" content_ui="tabs" />
-      <window_info id="Changes" active="true" anchor="bottom" auto_hide="false" internal_type="DOCKED" type="DOCKED" visible="true" weight="0.44756097" sideWeight="0.47727272" order="7" side_tool="false" content_ui="tabs" />
-      <window_info id="Palette" active="false" anchor="right" auto_hide="false" internal_type="DOCKED" type="DOCKED" visible="false" weight="0.33" sideWeight="0.5" order="6" side_tool="false" content_ui="tabs" />
-      <window_info id="Find" active="false" anchor="bottom" auto_hide="false" internal_type="DOCKED" type="DOCKED" visible="false" weight="0.3292683" sideWeight="0.5" order="1" side_tool="false" content_ui="tabs" />
-      <window_info id="Ant Build" active="false" anchor="right" auto_hide="false" internal_type="DOCKED" type="DOCKED" visible="false" weight="0.14691558" sideWeight="0.6707317" order="1" side_tool="false" content_ui="tabs" />
-      <window_info id="Debug" active="false" anchor="bottom" auto_hide="false" internal_type="DOCKED" type="DOCKED" visible="false" weight="0.3292683" sideWeight="0.0" order="3" side_tool="false" content_ui="tabs" />
-      <window_info id="IDEtalk Messages" active="false" anchor="bottom" auto_hide="false" internal_type="DOCKED" type="DOCKED" visible="false" weight="0.33" sideWeight="0.5" order="11" side_tool="false" content_ui="tabs" />
-      <window_info id="Event Log" active="false" anchor="bottom" auto_hide="false" internal_type="DOCKED" type="DOCKED" visible="false" weight="0.20853658" sideWeight="0.51704544" order="8" side_tool="true" content_ui="tabs" />
-      <window_info id="Favorites" active="false" anchor="left" auto_hide="false" internal_type="DOCKED" type="DOCKED" visible="false" weight="0.29788962" sideWeight="0.21829268" order="2" side_tool="true" content_ui="tabs" />
-      <window_info id="IDEtalk" active="false" anchor="right" auto_hide="false" internal_type="DOCKED" type="DOCKED" visible="false" weight="0.33" sideWeight="0.5" order="5" side_tool="false" content_ui="tabs" />
-      <window_info id="Version Control" active="false" anchor="bottom" auto_hide="false" internal_type="DOCKED" type="DOCKED" visible="false" weight="0.3292683" sideWeight="0.0" order="9" side_tool="false" content_ui="tabs" />
-      <window_info id="Messages" active="false" anchor="bottom" auto_hide="false" internal_type="DOCKED" type="DOCKED" visible="false" weight="0.3292683" sideWeight="0.5" order="10" side_tool="false" content_ui="tabs" />
-      <window_info id="TODO" active="false" anchor="bottom" auto_hide="false" internal_type="DOCKED" type="DOCKED" visible="false" weight="0.3292683" sideWeight="0.5" order="6" side_tool="false" content_ui="tabs" />
-      <window_info id="Structure" active="false" anchor="left" auto_hide="false" internal_type="DOCKED" type="DOCKED" visible="false" weight="0.32954547" sideWeight="0.21813725" order="1" side_tool="true" content_ui="tabs" />
-      <window_info id="Maven Projects" active="false" anchor="right" auto_hide="false" internal_type="DOCKED" type="DOCKED" visible="false" weight="0.33" sideWeight="0.5" order="3" side_tool="false" content_ui="tabs" />
-      <window_info id="Commander" active="false" anchor="right" auto_hide="false" internal_type="DOCKED" type="DOCKED" visible="false" weight="0.39935064" sideWeight="0.67156863" order="0" side_tool="false" content_ui="tabs" />
-      <window_info id="Project" active="false" anchor="left" auto_hide="false" internal_type="DOCKED" type="DOCKED" visible="true" weight="0.26866883" sideWeight="0.55243903" order="0" side_tool="false" content_ui="tabs" />
-      <window_info id="Run" active="false" anchor="bottom" auto_hide="false" internal_type="DOCKED" type="DOCKED" visible="false" weight="0.33414635" sideWeight="0.5" order="2" side_tool="false" content_ui="tabs" />
-      <window_info id="Cvs" active="false" anchor="bottom" auto_hide="false" internal_type="DOCKED" type="DOCKED" visible="false" weight="0.25" sideWeight="0.5" order="4" side_tool="false" content_ui="tabs" />
-      <window_info id="Message" active="false" anchor="bottom" auto_hide="false" internal_type="DOCKED" type="DOCKED" visible="false" weight="0.33" sideWeight="0.5" order="0" side_tool="false" content_ui="tabs" />
-      <window_info id="Hierarchy" active="false" anchor="right" auto_hide="false" internal_type="DOCKED" type="DOCKED" visible="false" weight="0.25" sideWeight="0.61341465" order="4" side_tool="false" content_ui="combo" />
-      <window_info id="Inspection" active="false" anchor="bottom" auto_hide="false" internal_type="DOCKED" type="DOCKED" visible="false" weight="0.4" sideWeight="0.5" order="5" side_tool="false" content_ui="tabs" />
-    </layout>
-  </component>
-  <component name="VcsContentAnnotationSettings">
-    <option name="myLimit" value="2678400000" />
-  </component>
-  <component name="VcsManagerConfiguration">
-    <option name="OFFER_MOVE_TO_ANOTHER_CHANGELIST_ON_PARTIAL_COMMIT" value="true" />
-    <option name="CHECK_CODE_SMELLS_BEFORE_PROJECT_COMMIT" value="false" />
-    <option name="CHECK_NEW_TODO" value="true" />
-    <option name="myTodoPanelSettings">
-      <value>
-        <are-packages-shown value="false" />
-        <are-modules-shown value="false" />
-        <flatten-packages value="false" />
-        <is-autoscroll-to-source value="false" />
-      </value>
-    </option>
-    <option name="PERFORM_UPDATE_IN_BACKGROUND" value="true" />
-    <option name="PERFORM_COMMIT_IN_BACKGROUND" value="true" />
-    <option name="PERFORM_EDIT_IN_BACKGROUND" value="true" />
-    <option name="PERFORM_CHECKOUT_IN_BACKGROUND" value="true" />
-    <option name="PERFORM_ADD_REMOVE_IN_BACKGROUND" value="true" />
-    <option name="PERFORM_ROLLBACK_IN_BACKGROUND" value="false" />
-    <option name="CHECK_LOCALLY_CHANGED_CONFLICTS_IN_BACKGROUND" value="false" />
-    <option name="ENABLE_BACKGROUND_PROCESSES" value="false" />
-    <option name="CHANGED_ON_SERVER_INTERVAL" value="60" />
-    <option name="SHOW_ONLY_CHANGED_IN_SELECTION_DIFF" value="true" />
-    <option name="CHECK_COMMIT_MESSAGE_SPELLING" value="true" />
-    <option name="DEFAULT_PATCH_EXTENSION" value="patch" />
-    <option name="SHORT_DIFF_HORISONTALLY" value="true" />
-    <option name="SHORT_DIFF_EXTRA_LINES" value="2" />
-    <option name="SOFT_WRAPS_IN_SHORT_DIFF" value="true" />
-    <option name="INCLUDE_TEXT_INTO_PATCH" value="false" />
-    <option name="INCLUDE_TEXT_INTO_SHELF" value="false" />
-    <option name="CREATE_PATCH_EXPAND_DETAILS_DEFAULT" value="true" />
-    <option name="FORCE_NON_EMPTY_COMMENT" value="false" />
-    <option name="LAST_COMMIT_MESSAGE" value="Applet work fine&#10;Some fix in js&#10;Rename ErrorsWriter to ErrorWriter" />
-    <option name="MAKE_NEW_CHANGELIST_ACTIVE" value="true" />
-    <option name="OPTIMIZE_IMPORTS_BEFORE_PROJECT_COMMIT" value="false" />
-    <option name="CHECK_FILES_UP_TO_DATE_BEFORE_COMMIT" value="false" />
-    <option name="REFORMAT_BEFORE_PROJECT_COMMIT" value="false" />
-    <option name="REFORMAT_BEFORE_FILE_COMMIT" value="false" />
-    <option name="FILE_HISTORY_DIALOG_COMMENTS_SPLITTER_PROPORTION" value="0.8" />
-    <option name="FILE_HISTORY_DIALOG_SPLITTER_PROPORTION" value="0.5" />
-    <option name="ACTIVE_VCS_NAME" />
-    <option name="UPDATE_GROUP_BY_PACKAGES" value="false" />
-    <option name="UPDATE_GROUP_BY_CHANGELIST" value="false" />
-    <option name="SHOW_FILE_HISTORY_AS_TREE" value="false" />
-    <option name="FILE_HISTORY_SPLITTER_PROPORTION" value="0.6" />
-    <MESSAGE value="Work with log" />
-    <MESSAGE value="Some fix: &#10;write exception to log and for user&#10;Examples" />
-    <MESSAGE value="Some fix: &#10;JavaRunner: work with steams&#10;Design modifications" />
-    <MESSAGE value="Some fix: &#10;View&#10;Code on first page" />
-    <MESSAGE value="Applet: work with rt.jar without packages" />
-    <MESSAGE value="Applet: work with rt.jar&#10;Logs: write exceptions from applet to server log" />
-    <MESSAGE value="Applet work fine&#10;Some fix in js&#10;Rename ErrorsWriter to ErrorWriter" />
-  </component>
-  <component name="XDebuggerManager">
-    <breakpoint-manager>
-      <breakpoints>
-        <line-breakpoint type="javascript">
-          <url>http://localhost/codemirror/lib/complete.js?type=jquery_lib</url>
-          <line>341</line>
-        </line-breakpoint>
-        <line-breakpoint type="javascript">
-          <url>http://localhost/codemirror/lib/complete.js?type=jquery_lib</url>
-          <line>414</line>
-        </line-breakpoint>
-        <line-breakpoint type="javascript">
-          <url>http://localhost/codemirror/lib/complete.js?type=jquery_lib</url>
-          <line>324</line>
-        </line-breakpoint>
-      </breakpoints>
-      <default-breakpoints>
-        <breakpoint type="javascript-exception">
-          <properties />
-        </breakpoint>
-      </default-breakpoints>
-    </breakpoint-manager>
-  </component>
-  <component name="antWorkspaceConfiguration">
-    <option name="IS_AUTOSCROLL_TO_SOURCE" value="false" />
-    <option name="FILTER_TARGETS" value="false" />
-    <buildFile url="file://$PROJECT_DIR$/webview.xml">
-      <antCommandLine value="" />
-      <runInBackground value="true" />
-      <targetFilters />
-      <treeView value="true" />
-      <verbose value="true" />
-      <viewClosedWhenNoErrors value="false" />
-      <expanded value="true" />
-    </buildFile>
-    <buildFile url="file://$PROJECT_DIR$/module_webview.xml">
-      <antCommandLine value="" />
-      <runInBackground value="true" />
-      <targetFilters />
-      <treeView value="true" />
-      <verbose value="true" />
-      <viewClosedWhenNoErrors value="false" />
-      <expanded value="true" />
-    </buildFile>
-    <buildFile url="file://$PROJECT_DIR$/build.xml">
-      <antCommandLine value="" />
-      <runInBackground value="true" />
-      <targetFilters />
-      <treeView value="true" />
-      <verbose value="true" />
-      <viewClosedWhenNoErrors value="false" />
-      <expanded value="true" />
-    </buildFile>
-  </component>
-  <component name="editorHistoryManager">
-    <entry file="jar://C:/Program Files/Java/jdk1.6.0_26/jre/lib/rt.jar!/sun/net/www/protocol/http/HttpURLConnection.class">
-      <provider selected="true" editor-type-id="text-editor">
-        <state line="124" column="44" selection-start="6845" selection-end="6845" vertical-scroll-proportion="0.33333334">
-          <folding />
-        </state>
-      </provider>
-    </entry>
-    <entry file="jar://C:/Program Files/Java/jdk1.6.0_26/src.zip!/java/net/URLConnection.java">
-      <provider selected="true" editor-type-id="text-editor">
-        <state line="777" column="23" selection-start="30919" selection-end="30919" vertical-scroll-proportion="0.33333334">
-          <folding />
-        </state>
-      </provider>
-    </entry>
-    <entry file="file://$PROJECT_DIR$/WebViewApplet/src/web/view/ukhorskaya/ErrorWriterInApplet.java">
-      <provider selected="true" editor-type-id="text-editor">
-        <state line="65" column="30" selection-start="1851" selection-end="1851" vertical-scroll-proportion="0.0">
-          <folding />
-        </state>
-      </provider>
-    </entry>
-    <entry file="file://$PROJECT_DIR$/WebViewServer/src/web/view/ukhorskaya/Main.java">
-      <provider selected="true" editor-type-id="text-editor">
-        <state line="18" column="13" selection-start="417" selection-end="417" vertical-scroll-proportion="0.0">
-          <folding />
-        </state>
-      </provider>
-    </entry>
-    <entry file="file://$PROJECT_DIR$/src/web/view/ukhorskaya/exceptions/KotlinCoreException.java">
-      <provider selected="true" editor-type-id="text-editor">
-        <state line="23" column="41" selection-start="485" selection-end="485" vertical-scroll-proportion="0.0">
-          <folding />
-        </state>
-      </provider>
-    </entry>
-    <entry file="file://$PROJECT_DIR$/src/web/view/ukhorskaya/server/ServerSettings.java">
-      <provider selected="true" editor-type-id="text-editor">
-        <state line="13" column="46" selection-start="357" selection-end="357" vertical-scroll-proportion="0.0">
-          <folding />
-        </state>
-      </provider>
-    </entry>
-    <entry file="file://$PROJECT_DIR$/WebViewServer/src/web/view/ukhorskaya/handlers/ServerHandler.java">
-      <provider selected="true" editor-type-id="text-editor">
-        <state line="67" column="0" selection-start="3096" selection-end="3096" vertical-scroll-proportion="0.0">
-          <folding />
-        </state>
-      </provider>
-    </entry>
-    <entry file="file://$PROJECT_DIR$/src/web/view/ukhorskaya/ErrorWriter.java">
-      <provider selected="true" editor-type-id="text-editor">
-        <state line="15" column="30" selection-start="267" selection-end="267" vertical-scroll-proportion="0.0">
-          <folding />
-        </state>
-      </provider>
-    </entry>
-    <entry file="file://$PROJECT_DIR$/WebViewApplet/src/web/view/ukhorskaya/MainApplet.java">
-      <provider selected="true" editor-type-id="text-editor">
-        <state line="32" column="70" selection-start="949" selection-end="1010" vertical-scroll-proportion="0.0">
-          <folding />
-        </state>
-      </provider>
-    </entry>
-    <entry file="file://$PROJECT_DIR$/TestModule/src/ResponseTest.java">
-      <provider selected="true" editor-type-id="text-editor">
-        <state line="44" column="46" selection-start="1504" selection-end="1504" vertical-scroll-proportion="0.0">
-          <folding />
-        </state>
-      </provider>
-    </entry>
-    <entry file="file://$PROJECT_DIR$/src/web/view/ukhorskaya/responseHelpers/JsonResponseForCompletion.java">
-      <provider selected="true" editor-type-id="text-editor">
-        <state line="98" column="0" selection-start="4258" selection-end="4258" vertical-scroll-proportion="0.0">
-          <folding>
-            <element signature="imports" expanded="true" />
-            <element signature="e#2507#2516#0" expanded="true" />
-            <element signature="e#4475#4491#0" expanded="true" />
-          </folding>
-        </state>
-      </provider>
-    </entry>
-    <entry file="file://$PROJECT_DIR$/src/web/view/ukhorskaya/responseHelpers/JsonResponseForHighlighting.java">
-      <provider selected="true" editor-type-id="text-editor">
-        <state line="34" column="0" selection-start="956" selection-end="956" vertical-scroll-proportion="0.0">
-          <folding />
-        </state>
-      </provider>
-    </entry>
-    <entry file="file://$PROJECT_DIR$/WebViewServer/resources/components/common.js">
-      <provider selected="true" editor-type-id="text-editor">
-        <state line="54" column="1" selection-start="1388" selection-end="1388" vertical-scroll-proportion="0.0">
-          <folding>
-            <element signature="n#!!doc" expanded="true" />
-          </folding>
-        </state>
-      </provider>
-    </entry>
-    <entry file="file://$PROJECT_DIR$/WebViewServer/resources/codemirror/lib/complete.js">
-      <provider selected="true" editor-type-id="text-editor">
-        <state line="451" column="80" selection-start="17866" selection-end="17866" vertical-scroll-proportion="0.0">
-          <folding />
-        </state>
-      </provider>
-    </entry>
-    <entry file="file://$PROJECT_DIR$/WebViewServer/src/web/view/ukhorskaya/sessions/HttpSession.java">
-      <provider selected="true" editor-type-id="text-editor">
-        <state line="189" column="0" selection-start="8088" selection-end="8088" vertical-scroll-proportion="0.0">
-          <folding />
-        </state>
-      </provider>
-    </entry>
-    <entry file="file://$PROJECT_DIR$/src/web/view/ukhorskaya/errorsDescriptors/ErrorAnalyzer.java">
-      <provider selected="true" editor-type-id="text-editor">
-        <state line="69" column="0" selection-start="2635" selection-end="2635" vertical-scroll-proportion="0.41518986">
-          <folding>
-            <element signature="imports" expanded="true" />
-            <element signature="e#1720#1737#0" expanded="true" />
-            <element signature="e#2208#2225#0" expanded="true" />
-            <element signature="e#3357#3366#0" expanded="true" />
-          </folding>
-        </state>
-      </provider>
-    </entry>
-  </component>
-  <component name="masterDetails">
-    <states>
-      <state key="ArtifactsStructureConfigurable.UI">
-        <settings>
-          <artifact-editor>
-            <show-content>
-              <type id="library" />
-              <type id="jpa-descriptors" />
-              <type id="javaee-facet-resources" />
-              <type id="artifact" />
-            </show-content>
-          </artifact-editor>
-          <last-edited>WebViewServer:jar</last-edited>
-          <splitter-proportions>
-            <option name="proportions">
-              <list>
-                <option value="0.2" />
-                <option value="0.5" />
-              </list>
-            </option>
-          </splitter-proportions>
-        </settings>
-      </state>
-      <state key="FacetStructureConfigurable.UI">
-        <settings>
-          <last-edited>No facets are configured</last-edited>
-          <splitter-proportions>
-            <option name="proportions">
-              <list>
-                <option value="0.2" />
-              </list>
-            </option>
-          </splitter-proportions>
-        </settings>
-      </state>
-      <state key="GlobalLibrariesConfigurable.UI">
-        <settings>
-          <last-edited>json</last-edited>
-          <splitter-proportions>
-            <option name="proportions">
-              <list>
-                <option value="0.2" />
-              </list>
-            </option>
-          </splitter-proportions>
-        </settings>
-      </state>
-      <state key="JdkListConfigurable.UI">
-        <settings>
-          <last-edited>1.6</last-edited>
-          <splitter-proportions>
-            <option name="proportions">
-              <list>
-                <option value="0.2" />
-              </list>
-            </option>
-          </splitter-proportions>
-        </settings>
-      </state>
-      <state key="ModuleStructureConfigurable.UI">
-        <settings>
-          <last-edited>WebViewApplet</last-edited>
-          <splitter-proportions>
-            <option name="proportions">
-              <list>
-                <option value="0.2" />
-              </list>
-            </option>
-          </splitter-proportions>
-        </settings>
-      </state>
-      <state key="ProjectJDKs.UI">
-        <settings>
-          <last-edited>1.6</last-edited>
-          <splitter-proportions>
-            <option name="proportions">
-              <list>
-                <option value="0.2" />
-              </list>
-            </option>
-          </splitter-proportions>
-        </settings>
-      </state>
-      <state key="ProjectLibrariesConfigurable.UI">
-        <settings>
-          <last-edited>commons-lang-2.4</last-edited>
-          <splitter-proportions>
-            <option name="proportions">
-              <list>
-                <option value="0.2" />
-              </list>
-            </option>
-          </splitter-proportions>
-        </settings>
-      </state>
-    </states>
-  </component>
-=======
     <component name="ArtifactsWorkspaceSettings">
         <artifacts-to-build>
             <artifact name="WebViewApplet:jar"/>
@@ -2547,5 +1097,4 @@
             </state>
         </states>
     </component>
->>>>>>> d77a104c
 </project>
